--- conflicted
+++ resolved
@@ -23,10 +23,7 @@
 import newton
 import newton.examples
 from newton._src.geometry.types import GeoType
-<<<<<<< HEAD
-=======
 from newton._src.sim.builder import ShapeFlags
->>>>>>> 8924f291
 from newton.solvers import SolverMuJoCo
 
 
@@ -707,7 +704,208 @@
             self.assertAlmostEqual(joint_limit_ke[2], expected_ke_3, places=2)
             self.assertAlmostEqual(joint_limit_kd[2], expected_kd_3, places=2)
 
-<<<<<<< HEAD
+    def test_solimplimit_parsing(self):
+        """Test that solimplimit attribute is parsed correctly from MJCF."""
+        mjcf = """<?xml version="1.0" ?>
+<mujoco>
+    <worldbody>
+        <body name="body1">
+            <joint name="joint1" type="hinge" axis="0 1 0" solimplimit="0.89 0.9 0.01 2.1 1.8" range="-45 45" />
+            <joint name="joint2" type="hinge" axis="1 0 0" range="-30 30" />
+            <geom type="box" size="0.1 0.1 0.1" />
+        </body>
+        <body name="body2">
+            <joint name="joint3" type="hinge" axis="0 0 1" solimplimit="0.8 0.85 0.002 0.6 1.5" range="-90 90" />
+            <geom type="sphere" size="0.05" />
+        </body>
+    </worldbody>
+</mujoco>
+"""
+
+        builder = newton.ModelBuilder()
+
+        SolverMuJoCo.register_custom_attributes(builder)
+        builder.add_mjcf(mjcf)
+        model = builder.finalize()
+
+        # Check if solimplimit custom attribute exists
+        self.assertTrue(hasattr(model, "mujoco"), "Model should have mujoco namespace for custom attributes")
+        self.assertTrue(hasattr(model.mujoco, "solimplimit"), "Model should have solimplimit attribute")
+
+        solimplimit = model.mujoco.solimplimit.numpy()
+
+        # Newton model has only 2 joints because it combines the ones under the same body into a single joint
+        self.assertEqual(model.joint_count, 2, "Should have 2 joints")
+
+        # Find joints by name
+        joint_names = model.joint_key
+        joint1_idx = joint_names.index("joint1_joint2")
+        joint2_idx = joint_names.index("joint3")
+
+        # For the merged joint (joint1_idx), both joint1 and joint2 should be present in the qd array.
+        # We don't know the order, but both expected values should be present at joint1_idx and joint1_idx + 1.
+        joint1_qd_start = model.joint_qd_start.numpy()[joint1_idx]
+        # The joint should have 2 DoFs (since joint1 and joint2 are merged)
+        self.assertEqual(model.joint_dof_dim.numpy()[joint1_idx, 1], 2)
+        expected_joint1 = [0.89, 0.9, 0.01, 2.1, 1.8]  # from joint1
+        expected_joint2 = [0.9, 0.95, 0.001, 0.5, 2.0]  # from joint2 (default values)
+        val_qd_0 = solimplimit[joint1_qd_start, :]
+        val_qd_1 = solimplimit[joint1_qd_start + 1, :]
+
+        # Helper to check if two arrays match within tolerance
+        def arrays_match(arr, expected, tol=1e-4):
+            return all(abs(arr[i] - expected[i]) < tol for i in range(len(expected)))
+
+        # The two DoFs should be exactly one joint1 and one default, in _some_ order
+        if arrays_match(val_qd_0, expected_joint1):
+            self.assertTrue(
+                arrays_match(val_qd_1, expected_joint2), "Second DoF should have default solimplimit values"
+            )
+        elif arrays_match(val_qd_0, expected_joint2):
+            self.assertTrue(
+                arrays_match(val_qd_1, expected_joint1), "Second DoF should have joint1's solimplimit values"
+            )
+        else:
+            self.fail(f"First DoF solimplimit {val_qd_0.tolist()} doesn't match either expected value")
+
+        # Test joint3: explicit solimplimit with different values
+        joint3_qd_start = model.joint_qd_start.numpy()[joint2_idx]
+        expected_joint3 = [0.8, 0.85, 0.002, 0.6, 1.5]
+        for i, expected in enumerate(expected_joint3):
+            self.assertAlmostEqual(
+                solimplimit[joint3_qd_start, i], expected, places=4, msg=f"joint3 solimplimit[{i}] should be {expected}"
+            )
+
+        # Test with MuJoCo solver - verify jnt_solimp values match using the mapping
+        solver = SolverMuJoCo(model, separate_worlds=False)
+
+        # MuJoCo's jnt_solimp should match our solimplimit values
+        jnt_solimp = solver.mjw_model.jnt_solimp.numpy()
+        joint_mjc_dof_start = solver.joint_mjc_dof_start.numpy()
+
+        # For each Newton joint, verify its DOFs map correctly to MuJoCo
+        for newton_joint_idx in range(model.joint_count):
+            mjc_dof_start = joint_mjc_dof_start[newton_joint_idx]
+            newton_dof_start = model.joint_qd_start.numpy()[newton_joint_idx]
+            dof_count = model.joint_dof_dim.numpy()[newton_joint_idx].sum()
+
+            # Check each DOF in this joint
+            for dof_offset in range(dof_count):
+                newton_dof_idx = newton_dof_start + dof_offset
+                mjc_dof_idx = mjc_dof_start + dof_offset
+
+                # Get expected solimplimit from Newton model
+                expected_solimp = solimplimit[newton_dof_idx, :].tolist()
+
+                # Get actual jnt_solimp from MuJoCo
+                actual_solimp = jnt_solimp[0, mjc_dof_idx, :].tolist()
+                # Verify they match
+                self.assertTrue(
+                    arrays_match(actual_solimp, expected_solimp),
+                    f"MuJoCo jnt_solimp[{mjc_dof_idx}] = {actual_solimp} doesn't match "
+                    f"Newton solimplimit[{newton_dof_idx}] = {expected_solimp} "
+                    f"for joint {newton_joint_idx} DOF {dof_offset}",
+                )
+
+    def test_granular_loading_flags(self):
+        """Test granular control over sites and visual shapes loading."""
+        mjcf_filename = newton.examples.get_asset("nv_humanoid.xml")
+
+        # Test 1: Load all (default behavior)
+        builder_all = newton.ModelBuilder()
+        builder_all.add_mjcf(mjcf_filename, ignore_names=["floor", "ground"], up_axis="Z")
+        count_all = builder_all.shape_count
+
+        # Test 2: Load sites only, no visual shapes
+        builder_sites_only = newton.ModelBuilder()
+        builder_sites_only.add_mjcf(
+            mjcf_filename, parse_sites=True, parse_visuals=False, ignore_names=["floor", "ground"], up_axis="Z"
+        )
+        count_sites_only = builder_sites_only.shape_count
+
+        # Test 3: Load visual shapes only, no sites
+        builder_visuals_only = newton.ModelBuilder()
+        builder_visuals_only.add_mjcf(
+            mjcf_filename, parse_sites=False, parse_visuals=True, ignore_names=["floor", "ground"], up_axis="Z"
+        )
+        count_visuals_only = builder_visuals_only.shape_count
+
+        # Test 4: Load neither (physics collision shapes only)
+        builder_physics_only = newton.ModelBuilder()
+        builder_physics_only.add_mjcf(
+            mjcf_filename, parse_sites=False, parse_visuals=False, ignore_names=["floor", "ground"], up_axis="Z"
+        )
+        count_physics_only = builder_physics_only.shape_count
+
+        # Verify behavior
+        # When loading all, should have most shapes
+        self.assertEqual(count_all, 41, "Loading all should give 41 shapes (sites + visuals + collision)")
+
+        # Sites only should have sites + collision shapes
+        self.assertEqual(count_sites_only, 41, "Sites only should give 41 shapes (22 sites + 19 collision)")
+
+        # Visuals only should have collision shapes only (no sites)
+        self.assertEqual(count_visuals_only, 19, "Visuals only should give 19 shapes (collision only, no sites)")
+
+        # Physics only should have collision shapes only
+        self.assertEqual(count_physics_only, 19, "Physics only should give 19 shapes (collision only)")
+
+        # Verify that sites are actually filtered
+        self.assertLess(count_visuals_only, count_all, "Excluding sites should reduce shape count")
+        self.assertLess(count_physics_only, count_all, "Excluding sites and visuals should reduce shape count")
+
+    def test_parse_sites_backward_compatibility(self):
+        """Test that parse_sites parameter works and maintains backward compatibility."""
+        mjcf_filename = newton.examples.get_asset("nv_humanoid.xml")
+
+        # Default (should parse sites)
+        builder1 = newton.ModelBuilder()
+        builder1.add_mjcf(mjcf_filename, ignore_names=["floor", "ground"], up_axis="Z")
+
+        # Explicitly enable sites
+        builder2 = newton.ModelBuilder()
+        builder2.add_mjcf(mjcf_filename, parse_sites=True, ignore_names=["floor", "ground"], up_axis="Z")
+
+        # Should have same count
+        self.assertEqual(builder1.shape_count, builder2.shape_count, "Default should parse sites")
+
+        # Explicitly disable sites
+        builder3 = newton.ModelBuilder()
+        builder3.add_mjcf(mjcf_filename, parse_sites=False, ignore_names=["floor", "ground"], up_axis="Z")
+
+        # Should have fewer shapes
+        self.assertLess(builder3.shape_count, builder1.shape_count, "Disabling sites should reduce shape count")
+
+    def test_parse_visuals_vs_hide_visuals(self):
+        """Test the distinction between parse_visuals (loading) and hide_visuals (visibility)."""
+        mjcf_filename = newton.examples.get_asset("nv_humanoid.xml")
+
+        # Test 1: parse_visuals=False (don't load)
+        builder_no_load = newton.ModelBuilder()
+        builder_no_load.add_mjcf(
+            mjcf_filename, parse_visuals=False, parse_sites=False, ignore_names=["floor", "ground"], up_axis="Z"
+        )
+
+        # Test 2: hide_visuals=True (load but hide)
+        builder_hidden = newton.ModelBuilder()
+        builder_hidden.add_mjcf(
+            mjcf_filename, hide_visuals=True, parse_sites=False, ignore_names=["floor", "ground"], up_axis="Z"
+        )
+
+        # Note: nv_humanoid.xml doesn't have separate visual-only geometries
+        # so both will have the same count (collision shapes only)
+        # The important thing is that neither crashes and the API works correctly
+        self.assertEqual(
+            builder_no_load.shape_count,
+            builder_hidden.shape_count,
+            "For nv_humanoid.xml, both should have same count (no separate visuals)",
+        )
+
+        # Verify parse_visuals=False doesn't crash
+        self.assertGreater(builder_no_load.shape_count, 0, "Should still load collision shapes")
+        # Verify hide_visuals=True doesn't crash
+        self.assertGreater(builder_hidden.shape_count, 0, "Should still load collision shapes")
+
     def test_joint_stiffness_damping(self):
         mjcf_content = """<?xml version="1.0" encoding="utf-8"?>
 <mujoco model="stiffness_damping_comprehensive_test">
@@ -872,209 +1070,6 @@
             updated_dof_damping = mjw_model.dof_damping.numpy()[0, mjc_dof_idx]
             self.assertAlmostEqual(updated_dof_damping, 1.5, places=4)
             self.assertAlmostEqual(mjw_model.jnt_stiffness.numpy()[0, joint1_idx], 0.15, places=4)
-=======
-    def test_solimplimit_parsing(self):
-        """Test that solimplimit attribute is parsed correctly from MJCF."""
-        mjcf = """<?xml version="1.0" ?>
-<mujoco>
-    <worldbody>
-        <body name="body1">
-            <joint name="joint1" type="hinge" axis="0 1 0" solimplimit="0.89 0.9 0.01 2.1 1.8" range="-45 45" />
-            <joint name="joint2" type="hinge" axis="1 0 0" range="-30 30" />
-            <geom type="box" size="0.1 0.1 0.1" />
-        </body>
-        <body name="body2">
-            <joint name="joint3" type="hinge" axis="0 0 1" solimplimit="0.8 0.85 0.002 0.6 1.5" range="-90 90" />
-            <geom type="sphere" size="0.05" />
-        </body>
-    </worldbody>
-</mujoco>
-"""
-
-        builder = newton.ModelBuilder()
-
-        SolverMuJoCo.register_custom_attributes(builder)
-        builder.add_mjcf(mjcf)
-        model = builder.finalize()
-
-        # Check if solimplimit custom attribute exists
-        self.assertTrue(hasattr(model, "mujoco"), "Model should have mujoco namespace for custom attributes")
-        self.assertTrue(hasattr(model.mujoco, "solimplimit"), "Model should have solimplimit attribute")
-
-        solimplimit = model.mujoco.solimplimit.numpy()
-
-        # Newton model has only 2 joints because it combines the ones under the same body into a single joint
-        self.assertEqual(model.joint_count, 2, "Should have 2 joints")
-
-        # Find joints by name
-        joint_names = model.joint_key
-        joint1_idx = joint_names.index("joint1_joint2")
-        joint2_idx = joint_names.index("joint3")
-
-        # For the merged joint (joint1_idx), both joint1 and joint2 should be present in the qd array.
-        # We don't know the order, but both expected values should be present at joint1_idx and joint1_idx + 1.
-        joint1_qd_start = model.joint_qd_start.numpy()[joint1_idx]
-        # The joint should have 2 DoFs (since joint1 and joint2 are merged)
-        self.assertEqual(model.joint_dof_dim.numpy()[joint1_idx, 1], 2)
-        expected_joint1 = [0.89, 0.9, 0.01, 2.1, 1.8]  # from joint1
-        expected_joint2 = [0.9, 0.95, 0.001, 0.5, 2.0]  # from joint2 (default values)
-        val_qd_0 = solimplimit[joint1_qd_start, :]
-        val_qd_1 = solimplimit[joint1_qd_start + 1, :]
-
-        # Helper to check if two arrays match within tolerance
-        def arrays_match(arr, expected, tol=1e-4):
-            return all(abs(arr[i] - expected[i]) < tol for i in range(len(expected)))
-
-        # The two DoFs should be exactly one joint1 and one default, in _some_ order
-        if arrays_match(val_qd_0, expected_joint1):
-            self.assertTrue(
-                arrays_match(val_qd_1, expected_joint2), "Second DoF should have default solimplimit values"
-            )
-        elif arrays_match(val_qd_0, expected_joint2):
-            self.assertTrue(
-                arrays_match(val_qd_1, expected_joint1), "Second DoF should have joint1's solimplimit values"
-            )
-        else:
-            self.fail(f"First DoF solimplimit {val_qd_0.tolist()} doesn't match either expected value")
-
-        # Test joint3: explicit solimplimit with different values
-        joint3_qd_start = model.joint_qd_start.numpy()[joint2_idx]
-        expected_joint3 = [0.8, 0.85, 0.002, 0.6, 1.5]
-        for i, expected in enumerate(expected_joint3):
-            self.assertAlmostEqual(
-                solimplimit[joint3_qd_start, i], expected, places=4, msg=f"joint3 solimplimit[{i}] should be {expected}"
-            )
-
-        # Test with MuJoCo solver - verify jnt_solimp values match using the mapping
-        solver = SolverMuJoCo(model, separate_worlds=False)
-
-        # MuJoCo's jnt_solimp should match our solimplimit values
-        jnt_solimp = solver.mjw_model.jnt_solimp.numpy()
-        joint_mjc_dof_start = solver.joint_mjc_dof_start.numpy()
-
-        # For each Newton joint, verify its DOFs map correctly to MuJoCo
-        for newton_joint_idx in range(model.joint_count):
-            mjc_dof_start = joint_mjc_dof_start[newton_joint_idx]
-            newton_dof_start = model.joint_qd_start.numpy()[newton_joint_idx]
-            dof_count = model.joint_dof_dim.numpy()[newton_joint_idx].sum()
-
-            # Check each DOF in this joint
-            for dof_offset in range(dof_count):
-                newton_dof_idx = newton_dof_start + dof_offset
-                mjc_dof_idx = mjc_dof_start + dof_offset
-
-                # Get expected solimplimit from Newton model
-                expected_solimp = solimplimit[newton_dof_idx, :].tolist()
-
-                # Get actual jnt_solimp from MuJoCo
-                actual_solimp = jnt_solimp[0, mjc_dof_idx, :].tolist()
-                # Verify they match
-                self.assertTrue(
-                    arrays_match(actual_solimp, expected_solimp),
-                    f"MuJoCo jnt_solimp[{mjc_dof_idx}] = {actual_solimp} doesn't match "
-                    f"Newton solimplimit[{newton_dof_idx}] = {expected_solimp} "
-                    f"for joint {newton_joint_idx} DOF {dof_offset}",
-                )
-
-    def test_granular_loading_flags(self):
-        """Test granular control over sites and visual shapes loading."""
-        mjcf_filename = newton.examples.get_asset("nv_humanoid.xml")
-
-        # Test 1: Load all (default behavior)
-        builder_all = newton.ModelBuilder()
-        builder_all.add_mjcf(mjcf_filename, ignore_names=["floor", "ground"], up_axis="Z")
-        count_all = builder_all.shape_count
-
-        # Test 2: Load sites only, no visual shapes
-        builder_sites_only = newton.ModelBuilder()
-        builder_sites_only.add_mjcf(
-            mjcf_filename, parse_sites=True, parse_visuals=False, ignore_names=["floor", "ground"], up_axis="Z"
-        )
-        count_sites_only = builder_sites_only.shape_count
-
-        # Test 3: Load visual shapes only, no sites
-        builder_visuals_only = newton.ModelBuilder()
-        builder_visuals_only.add_mjcf(
-            mjcf_filename, parse_sites=False, parse_visuals=True, ignore_names=["floor", "ground"], up_axis="Z"
-        )
-        count_visuals_only = builder_visuals_only.shape_count
-
-        # Test 4: Load neither (physics collision shapes only)
-        builder_physics_only = newton.ModelBuilder()
-        builder_physics_only.add_mjcf(
-            mjcf_filename, parse_sites=False, parse_visuals=False, ignore_names=["floor", "ground"], up_axis="Z"
-        )
-        count_physics_only = builder_physics_only.shape_count
-
-        # Verify behavior
-        # When loading all, should have most shapes
-        self.assertEqual(count_all, 41, "Loading all should give 41 shapes (sites + visuals + collision)")
-
-        # Sites only should have sites + collision shapes
-        self.assertEqual(count_sites_only, 41, "Sites only should give 41 shapes (22 sites + 19 collision)")
-
-        # Visuals only should have collision shapes only (no sites)
-        self.assertEqual(count_visuals_only, 19, "Visuals only should give 19 shapes (collision only, no sites)")
-
-        # Physics only should have collision shapes only
-        self.assertEqual(count_physics_only, 19, "Physics only should give 19 shapes (collision only)")
-
-        # Verify that sites are actually filtered
-        self.assertLess(count_visuals_only, count_all, "Excluding sites should reduce shape count")
-        self.assertLess(count_physics_only, count_all, "Excluding sites and visuals should reduce shape count")
-
-    def test_parse_sites_backward_compatibility(self):
-        """Test that parse_sites parameter works and maintains backward compatibility."""
-        mjcf_filename = newton.examples.get_asset("nv_humanoid.xml")
-
-        # Default (should parse sites)
-        builder1 = newton.ModelBuilder()
-        builder1.add_mjcf(mjcf_filename, ignore_names=["floor", "ground"], up_axis="Z")
-
-        # Explicitly enable sites
-        builder2 = newton.ModelBuilder()
-        builder2.add_mjcf(mjcf_filename, parse_sites=True, ignore_names=["floor", "ground"], up_axis="Z")
-
-        # Should have same count
-        self.assertEqual(builder1.shape_count, builder2.shape_count, "Default should parse sites")
-
-        # Explicitly disable sites
-        builder3 = newton.ModelBuilder()
-        builder3.add_mjcf(mjcf_filename, parse_sites=False, ignore_names=["floor", "ground"], up_axis="Z")
-
-        # Should have fewer shapes
-        self.assertLess(builder3.shape_count, builder1.shape_count, "Disabling sites should reduce shape count")
-
-    def test_parse_visuals_vs_hide_visuals(self):
-        """Test the distinction between parse_visuals (loading) and hide_visuals (visibility)."""
-        mjcf_filename = newton.examples.get_asset("nv_humanoid.xml")
-
-        # Test 1: parse_visuals=False (don't load)
-        builder_no_load = newton.ModelBuilder()
-        builder_no_load.add_mjcf(
-            mjcf_filename, parse_visuals=False, parse_sites=False, ignore_names=["floor", "ground"], up_axis="Z"
-        )
-
-        # Test 2: hide_visuals=True (load but hide)
-        builder_hidden = newton.ModelBuilder()
-        builder_hidden.add_mjcf(
-            mjcf_filename, hide_visuals=True, parse_sites=False, ignore_names=["floor", "ground"], up_axis="Z"
-        )
-
-        # Note: nv_humanoid.xml doesn't have separate visual-only geometries
-        # so both will have the same count (collision shapes only)
-        # The important thing is that neither crashes and the API works correctly
-        self.assertEqual(
-            builder_no_load.shape_count,
-            builder_hidden.shape_count,
-            "For nv_humanoid.xml, both should have same count (no separate visuals)",
-        )
-
-        # Verify parse_visuals=False doesn't crash
-        self.assertGreater(builder_no_load.shape_count, 0, "Should still load collision shapes")
-        # Verify hide_visuals=True doesn't crash
-        self.assertGreater(builder_hidden.shape_count, 0, "Should still load collision shapes")
->>>>>>> 8924f291
 
 
 if __name__ == "__main__":
