# SPDX-FileCopyrightText: Copyright (c) 2025 The Newton Developers
# SPDX-License-Identifier: Apache-2.0
#
# Licensed under the Apache License, Version 2.0 (the "License");
# you may not use this file except in compliance with the License.
# You may obtain a copy of the License at
#
# http://www.apache.org/licenses/LICENSE-2.0
#
# Unless required by applicable law or agreed to in writing, software
# distributed under the License is distributed on an "AS IS" BASIS,
# WITHOUT WARRANTIES OR CONDITIONS OF ANY KIND, either express or implied.
# See the License for the specific language governing permissions and
# limitations under the License.

from __future__ import annotations

import os
import warnings
from typing import TYPE_CHECKING, Any

import numpy as np
import warp as wp

from ...core.types import nparray, override
from ...geometry import MESH_MAXHULLVERT, GeoType, ShapeFlags
from ...sim import (
    JOINT_LIMIT_UNLIMITED,
    Contacts,
    Control,
    EqType,
    JointType,
    Model,
    ModelAttributeAssignment,
    ModelAttributeFrequency,
    ModelBuilder,
    State,
    color_graph,
    plot_graph,
)
from ...utils import topological_sort
from ...utils.benchmark import event_scope
from ..flags import SolverNotifyFlags
from ..solver import SolverBase
from .kernels import (
    apply_mjc_body_f_kernel,
    apply_mjc_control_kernel,
    apply_mjc_qfrc_kernel,
    convert_body_xforms_to_warp_kernel,
    convert_mj_coords_to_warp_kernel,
    convert_mjw_contact_to_warp_kernel,
    convert_newton_contacts_to_mjwarp_kernel,
    convert_warp_coords_to_mj_kernel,
    eval_articulation_fk,
    repeat_array_kernel,
    update_axis_properties_kernel,
    update_body_inertia_kernel,
    update_body_mass_ipos_kernel,
    update_geom_properties_kernel,
    update_joint_dof_properties_kernel,
    update_joint_transforms_kernel,
    update_model_properties_kernel,
    update_shape_mappings_kernel,
)

if TYPE_CHECKING:
    from mujoco import MjData, MjModel
    from mujoco_warp import Data as MjWarpData
    from mujoco_warp import Model as MjWarpModel
else:
    MjModel = object
    MjData = object
    MjWarpModel = object
    MjWarpData = object


class SolverMuJoCo(SolverBase):
    """
    This solver provides an interface to simulate physics using the `MuJoCo <https://github.com/google-deepmind/mujoco>`_ physics engine,
    optimized with GPU acceleration through `mujoco_warp <https://github.com/google-deepmind/mujoco_warp>`_. It supports both MuJoCo and
    mujoco_warp backends, enabling efficient simulation of articulated systems with
    contacts and constraints.

    .. note::

        - This solver requires `mujoco_warp`_ and its dependencies to be installed.
        - For installation instructions, see the `mujoco_warp`_ repository.

    Example
    -------

    .. code-block:: python

        solver = newton.solvers.SolverMuJoCo(model)

        # simulation loop
        for i in range(100):
            solver.step(state_in, state_out, control, contacts, dt)
            state_in, state_out = state_out, state_in

    Debugging
    ---------

    To debug the SolverMuJoCo, you can save the MuJoCo model that is created from the :class:`newton.Model` in the constructor of the SolverMuJoCo:

    .. code-block:: python

        solver = newton.solvers.SolverMuJoCo(model, save_to_mjcf="model.xml")

    This will save the MuJoCo model as an MJCF file, which can be opened in the MuJoCo simulator.

    It is also possible to visualize the simulation running in the SolverMuJoCo through MuJoCo's own viewer.
    This may help to debug the simulation and see how the MuJoCo model looks like when it is created from the Newton model.

    .. code-block:: python

        import newton

        solver = newton.solvers.SolverMuJoCo(model)

        for _ in range(num_frames):
            # step the solver
            solver.step(state_in, state_out, control, contacts, dt)
            state_in, state_out = state_out, state_in

            solver.render_mujoco_viewer()
    """

    # Class variables to cache the imported modules
    _mujoco = None
    _mujoco_warp = None

    @classmethod
    def import_mujoco(cls):
        """Import the MuJoCo Warp dependencies and cache them as class variables."""
        if cls._mujoco is None or cls._mujoco_warp is None:
            try:
                import mujoco  # noqa: PLC0415
                import mujoco_warp  # noqa: PLC0415

                cls._mujoco = mujoco
                cls._mujoco_warp = mujoco_warp
            except ImportError as e:
                raise ImportError(
                    "MuJoCo backend not installed. Please refer to https://github.com/google-deepmind/mujoco_warp for installation instructions."
                ) from e
        return cls._mujoco, cls._mujoco_warp

    @override
    @classmethod
    def register_custom_attributes(cls, builder: ModelBuilder) -> None:
        """
        Declare custom attributes to be allocated on the Model object within the ``mujoco`` namespace.
        Note that we declare all custom attributes with the :attr:`newton.ModelBuilder.CustomAttribute.usd_attribute_name` set to ``"mjc"`` here to leverage the MuJoCo USD schema
        where attributes are named ``"mjc:attr"`` rather than ``"newton:mujoco:attr"``.
        """
        builder.add_custom_attribute(
            ModelBuilder.CustomAttribute(
                name="condim",
                frequency=ModelAttributeFrequency.SHAPE,
                assignment=ModelAttributeAssignment.MODEL,
                dtype=wp.int32,
                default=3,
                namespace="mujoco",
                usd_attribute_name="mjc:condim",
            )
        )
        builder.add_custom_attribute(
            ModelBuilder.CustomAttribute(
                name="limit_margin",
                frequency=ModelAttributeFrequency.JOINT_DOF,
                assignment=ModelAttributeAssignment.MODEL,
                dtype=wp.float32,
                default=0.0,
                namespace="mujoco",
                usd_attribute_name="mjc:margin",
                mjcf_attribute_name="margin",
            )
        )
        builder.add_custom_attribute(
            ModelBuilder.CustomAttribute(
                name="solimplimit",
                frequency=ModelAttributeFrequency.JOINT_DOF,
                assignment=ModelAttributeAssignment.MODEL,
                dtype=wp.types.vector(length=5, dtype=wp.float32),
                default=wp.types.vector(length=5, dtype=wp.float32)(0.9, 0.95, 0.001, 0.5, 2.0),
                namespace="mujoco",
                usd_attribute_name="mjc:solimplimit",
            )
        )
        builder.add_custom_attribute(
            ModelBuilder.CustomAttribute(
<<<<<<< HEAD
                name="dof_passive_stiffness",
                frequency=ModelAttributeFrequency.JOINT_DOF,
=======
                name="gravcomp",
                frequency=ModelAttributeFrequency.BODY,
>>>>>>> b4788f2a
                assignment=ModelAttributeAssignment.MODEL,
                dtype=wp.float32,
                default=0.0,
                namespace="mujoco",
<<<<<<< HEAD
                usd_attribute_name="mjc:stiffness",
                mjcf_attribute_name="stiffness",
            )
        )
        builder.add_custom_attribute(
            ModelBuilder.CustomAttribute(
                name="dof_passive_damping",
                frequency=ModelAttributeFrequency.JOINT_DOF,
                assignment=ModelAttributeAssignment.MODEL,
                dtype=wp.float32,
                default=0.0,
                namespace="mujoco",
                usd_attribute_name="mjc:damping",
                mjcf_attribute_name="damping",
=======
                usd_attribute_name="mjc:gravcomp",
                mjcf_attribute_name="gravcomp",
>>>>>>> b4788f2a
            )
        )

    def __init__(
        self,
        model: Model,
        *,
        mjw_model: MjWarpModel | None = None,
        mjw_data: MjWarpData | None = None,
        separate_worlds: bool | None = None,
        njmax: int | None = None,
        nconmax: int | None = None,
        iterations: int = 20,
        ls_iterations: int = 10,
        solver: int | str = "cg",
        integrator: int | str = "implicitfast",
        cone: int | str = "pyramidal",
        impratio: float = 1.0,
        use_mujoco_cpu: bool = False,
        disable_contacts: bool = False,
        default_actuator_gear: float | None = None,
        actuator_gears: dict[str, float] | None = None,
        update_data_interval: int = 1,
        save_to_mjcf: str | None = None,
        ls_parallel: bool = False,
        use_mujoco_contacts: bool = True,
        tolerance: float = 1e-6,
        ls_tolerance: float = 0.01,
        include_sites: bool = True,
    ):
        """
        Args:
            model (Model): the model to be simulated.
            mjw_model (MjWarpModel | None): Optional pre-existing MuJoCo Warp model. If provided with `mjw_data`, conversion from Newton model is skipped.
            mjw_data (MjWarpData | None): Optional pre-existing MuJoCo Warp data. If provided with `mjw_model`, conversion from Newton model is skipped.
            separate_worlds (bool | None): If True, each Newton world is mapped to a separate MuJoCo world. Defaults to `not use_mujoco_cpu`.
            njmax (int): Maximum number of constraints per world. If None, a default value is estimated from the initial state. Note that the larger of the user-provided value or the default value is used.
            nconmax (int | None): Number of contact points per world. If None, a default value is estimated from the initial state. Note that the larger of the user-provided value or the default value is used.
            iterations (int): Number of solver iterations.
            ls_iterations (int): Number of line search iterations for the solver.
            solver (int | str): Solver type. Can be "cg" or "newton", or their corresponding MuJoCo integer constants.
            integrator (int | str): Integrator type. Can be "euler", "rk4", or "implicitfast", or their corresponding MuJoCo integer constants.
            cone (int | str): The type of contact friction cone. Can be "pyramidal", "elliptic", or their corresponding MuJoCo integer constants.
            impratio (float): Frictional-to-normal constraint impedance ratio.
            use_mujoco_cpu (bool): If True, use the MuJoCo-C CPU backend instead of `mujoco_warp`.
            disable_contacts (bool): If True, disable contact computation in MuJoCo.
            register_collision_groups (bool): If True, register collision groups from the Newton model in MuJoCo.
            default_actuator_gear (float | None): Default gear ratio for all actuators. Can be overridden by `actuator_gears`.
            actuator_gears (dict[str, float] | None): Dictionary mapping joint names to specific gear ratios, overriding the `default_actuator_gear`.
            update_data_interval (int): Frequency (in simulation steps) at which to update the MuJoCo Data object from the Newton state. If 0, Data is never updated after initialization.
            save_to_mjcf (str | None): Optional path to save the generated MJCF model file.
            ls_parallel (bool): If True, enable parallel line search in MuJoCo. Defaults to False.
            use_mujoco_contacts (bool): If True, use the MuJoCo contact solver. If False, use the Newton contact solver (newton contacts must be passed in through the step function in that case).
            tolerance (float | None): Solver tolerance for early termination of the iterative solver. Defaults to 1e-6 and will be increased to 1e-6 by the MuJoCo solver if a smaller value is provided.
            ls_tolerance (float | None): Solver tolerance for early termination of the line search. Defaults to 0.01.
            include_sites (bool): If ``True`` (default), Newton shapes marked with ``ShapeFlags.SITE`` are exported as MuJoCo sites. Sites are non-colliding reference points used for sensor attachment, debugging, or as frames of reference. If ``False``, sites are skipped during export. Defaults to ``True``.
        """
        super().__init__(model)
        # Import and cache MuJoCo modules (only happens once per class)
        mujoco, _ = self.import_mujoco()

        if use_mujoco_cpu and not use_mujoco_contacts:
            print("Setting use_mujoco_contacts to False has no effect when use_mujoco_cpu is True")

        self.joint_mjc_dof_start: wp.array(dtype=wp.int32) | None = None
        """Mapping from Newton joint index to the start index of its joint axes in MuJoCo. Only defined for the joint indices of the first world in Newton, defaults to -1 otherwise. Shape [joint_count], dtype int32."""
        self.dof_to_mjc_joint: wp.array(dtype=wp.int32) | None = None
        """Mapping from Newton DOF index to MuJoCo joint index. Only defined for the first world in Newton. Shape [joint_dof_count // num_worlds], dtype int32."""
        self.mjc_axis_to_actuator: wp.array(dtype=int) | None = None
        """Mapping from Newton joint axis index to MJC actuator index. Shape [dof_count], dtype int32."""
        self.to_mjc_body_index: wp.array(dtype=int) | None = None
        """Mapping from MuJoCo body index to Newton body index (skip world body index -1). Shape [bodies_per_world], dtype int32."""
        self.newton_body_to_mocap_index: wp.array(dtype=int) | None = None
        """Mapping from Newton body index to MuJoCo mocap body index. -1 if body is not mocap. Shape [bodies_per_world], dtype int32."""
        self.to_newton_shape_index: wp.array(dtype=int, ndim=2) | None = None
        """Mapping from MuJoCo [worldid, geom index] to Newton shape index. This is used to map MuJoCo geoms to Newton shapes."""
        self.to_mjc_geom_index: wp.array(dtype=wp.vec2i) | None = None
        """Mapping from Newton shape index to MuJoCo [worldid, geom index]."""

        self.selected_shapes: wp.array(dtype=int) | None = None
        """Indices of Newton shapes that are used in the MuJoCo model (includes non-instantiated visual-only shapes) for the first world as a basis for replicating the nworlds worlds in MuJoCo Warp."""
        self.selected_joints: wp.array(dtype=int) | None = None
        """Indices of Newton joints that are used in the MuJoCo model for the first world as a basis for replicating the nworlds worlds in MuJoCo Warp."""
        self.selected_bodies: wp.array(dtype=int) | None = None
        """Indices of Newton bodies that are used in the MuJoCo model for the first world as a basis for replicating the nworlds worlds in MuJoCo Warp."""

        self._viewer = None
        """Instance of the MuJoCo viewer for debugging."""

        disableflags = 0
        if disable_contacts:
            disableflags |= mujoco.mjtDisableBit.mjDSBL_CONTACT
        if mjw_model is not None and mjw_data is not None:
            self.mjw_model = mjw_model
            self.mjw_data = mjw_data
            self.use_mujoco_cpu = False
        else:
            self.use_mujoco_cpu = use_mujoco_cpu
            if separate_worlds is None:
                separate_worlds = not use_mujoco_cpu
            with wp.ScopedTimer("convert_model_to_mujoco", active=False):
                self._convert_to_mjc(
                    model,
                    disableflags=disableflags,
                    disable_contacts=disable_contacts,
                    separate_worlds=separate_worlds,
                    njmax=njmax,
                    nconmax=nconmax,
                    iterations=iterations,
                    ls_iterations=ls_iterations,
                    cone=cone,
                    impratio=impratio,
                    solver=solver,
                    integrator=integrator,
                    default_actuator_gear=default_actuator_gear,
                    actuator_gears=actuator_gears,
                    target_filename=save_to_mjcf,
                    ls_parallel=ls_parallel,
                    tolerance=tolerance,
                    ls_tolerance=ls_tolerance,
                    include_sites=include_sites,
                )
        self.update_data_interval = update_data_interval
        self._step = 0

        if self.mjw_model is not None:
            self.mjw_model.opt.run_collision_detection = use_mujoco_contacts

    @event_scope
    def mujoco_warp_step(self):
        self._mujoco_warp.step(self.mjw_model, self.mjw_data)

    @event_scope
    @override
    def step(self, state_in: State, state_out: State, control: Control, contacts: Contacts, dt: float):
        if self.use_mujoco_cpu:
            self.apply_mjc_control(self.model, state_in, control, self.mj_data)
            if self.update_data_interval > 0 and self._step % self.update_data_interval == 0:
                # XXX updating the mujoco state at every step may introduce numerical instability
                self.update_mjc_data(self.mj_data, self.model, state_in)
            self.mj_model.opt.timestep = dt
            self._mujoco.mj_step(self.mj_model, self.mj_data)
            self.update_newton_state(self.model, state_out, self.mj_data)
        else:
            self.apply_mjc_control(self.model, state_in, control, self.mjw_data)
            if self.update_data_interval > 0 and self._step % self.update_data_interval == 0:
                self.update_mjc_data(self.mjw_data, self.model, state_in)
            self.mjw_model.opt.timestep.fill_(dt)
            with wp.ScopedDevice(self.model.device):
                if self.mjw_model.opt.run_collision_detection:
                    self.mujoco_warp_step()
                else:
                    self.convert_contacts_to_mjwarp(self.model, state_in, contacts)
                    self.mujoco_warp_step()

            self.update_newton_state(self.model, state_out, self.mjw_data)
        self._step += 1
        return state_out

    def convert_contacts_to_mjwarp(self, model: Model, state_in: State, contacts: Contacts):
        bodies_per_world = self.model.body_count // self.model.num_worlds
        wp.launch(
            convert_newton_contacts_to_mjwarp_kernel,
            dim=(contacts.rigid_contact_max,),
            inputs=[
                state_in.body_q,
                model.shape_body,
                self.mjw_model.geom_condim,
                self.mjw_model.geom_priority,
                self.mjw_model.geom_solmix,
                self.mjw_model.geom_solref,
                self.mjw_model.geom_solimp,
                self.mjw_model.geom_friction,
                self.mjw_model.geom_margin,
                self.mjw_model.geom_gap,
                # Newton contacts
                contacts.rigid_contact_count,
                contacts.rigid_contact_shape0,
                contacts.rigid_contact_shape1,
                contacts.rigid_contact_point0,
                contacts.rigid_contact_point1,
                contacts.rigid_contact_normal,
                contacts.rigid_contact_thickness0,
                contacts.rigid_contact_thickness1,
                bodies_per_world,
                self.to_mjc_geom_index,
                # Mujoco warp contacts
                self.mjw_data.nacon,
                self.mjw_data.contact.dist,
                self.mjw_data.contact.pos,
                self.mjw_data.contact.frame,
                self.mjw_data.contact.includemargin,
                self.mjw_data.contact.friction,
                self.mjw_data.contact.solref,
                self.mjw_data.contact.solreffriction,
                self.mjw_data.contact.solimp,
                self.mjw_data.contact.dim,
                self.mjw_data.contact.geom,
                self.mjw_data.contact.worldid,
                # Data to clear
                self.mjw_data.nworld,
                self.mjw_data.ncollision,
            ],
        )

    @override
    def notify_model_changed(self, flags: int):
        if flags & SolverNotifyFlags.BODY_INERTIAL_PROPERTIES:
            self.update_model_inertial_properties()
        if flags & SolverNotifyFlags.JOINT_PROPERTIES:
            self.update_joint_properties()
        if flags & SolverNotifyFlags.JOINT_DOF_PROPERTIES:
            self.update_joint_dof_properties()
        if flags & SolverNotifyFlags.SHAPE_PROPERTIES:
            self.update_geom_properties()
        if flags & SolverNotifyFlags.MODEL_PROPERTIES:
            self.update_model_properties()

    @staticmethod
    def _data_is_mjwarp(data):
        # Check if the data is a mujoco_warp Data object
        return hasattr(data, "nworld")

    def apply_mjc_control(self, model: Model, state: State, control: Control | None, mj_data: MjWarpData | MjData):
        if control is None or control.joint_f is None:
            if state.body_f is None:
                return
        is_mjwarp = SolverMuJoCo._data_is_mjwarp(mj_data)
        if is_mjwarp:
            ctrl = mj_data.ctrl
            qfrc = mj_data.qfrc_applied
            xfrc = mj_data.xfrc_applied
            nworld = mj_data.nworld
        else:
            ctrl = wp.zeros((1, len(mj_data.ctrl)), dtype=wp.float32, device=model.device)
            qfrc = wp.zeros((1, len(mj_data.qfrc_applied)), dtype=wp.float32, device=model.device)
            xfrc = wp.zeros((1, len(mj_data.xfrc_applied)), dtype=wp.spatial_vector, device=model.device)
            nworld = 1
        axes_per_world = model.joint_dof_count // nworld
        joints_per_world = model.joint_count // nworld
        bodies_per_world = model.body_count // nworld
        if control is not None:
            wp.launch(
                apply_mjc_control_kernel,
                dim=(nworld, axes_per_world),
                inputs=[
                    control.joint_target_pos,
                    control.joint_target_vel,
                    self.mjc_axis_to_actuator,
                    axes_per_world,
                ],
                outputs=[
                    ctrl,
                ],
                device=model.device,
            )
            wp.launch(
                apply_mjc_qfrc_kernel,
                dim=(nworld, joints_per_world),
                inputs=[
                    state.body_q,
                    control.joint_f,
                    model.joint_type,
                    model.body_com,
                    model.joint_child,
                    model.joint_q_start,
                    model.joint_qd_start,
                    model.joint_dof_dim,
                    joints_per_world,
                    bodies_per_world,
                ],
                outputs=[
                    qfrc,
                ],
                device=model.device,
            )

        if state.body_f is not None:
            wp.launch(
                apply_mjc_body_f_kernel,
                dim=(nworld, bodies_per_world),
                inputs=[
                    model.up_axis,
                    state.body_q,
                    state.body_f,
                    self.to_mjc_body_index,
                    bodies_per_world,
                ],
                outputs=[
                    xfrc,
                ],
                device=model.device,
            )
        if not is_mjwarp:
            mj_data.xfrc_applied = xfrc.numpy()
            mj_data.ctrl[:] = ctrl.numpy().flatten()
            mj_data.qfrc_applied[:] = qfrc.numpy()

    def update_mjc_data(self, mj_data: MjWarpData | MjData, model: Model, state: State | None = None):
        is_mjwarp = SolverMuJoCo._data_is_mjwarp(mj_data)
        if is_mjwarp:
            # we have an MjWarp Data object
            qpos = mj_data.qpos
            qvel = mj_data.qvel
            nworld = mj_data.nworld
        else:
            # we have an MjData object from Mujoco
            qpos = wp.empty((1, model.joint_coord_count), dtype=wp.float32, device=model.device)
            qvel = wp.empty((1, model.joint_dof_count), dtype=wp.float32, device=model.device)
            nworld = 1
        if state is None:
            joint_q = model.joint_q
            joint_qd = model.joint_qd
        else:
            joint_q = state.joint_q
            joint_qd = state.joint_qd
        joints_per_world = model.joint_count // nworld
        wp.launch(
            convert_warp_coords_to_mj_kernel,
            dim=(nworld, joints_per_world),
            inputs=[
                joint_q,
                joint_qd,
                joints_per_world,
                model.up_axis,
                model.joint_type,
                model.joint_q_start,
                model.joint_qd_start,
                model.joint_dof_dim,
            ],
            outputs=[qpos, qvel],
            device=model.device,
        )
        if not is_mjwarp:
            mj_data.qpos[:] = qpos.numpy().flatten()[: len(mj_data.qpos)]
            mj_data.qvel[:] = qvel.numpy().flatten()[: len(mj_data.qvel)]

    def update_newton_state(
        self,
        model: Model,
        state: State,
        mj_data: MjWarpData | MjData,
        eval_fk: bool = True,
    ):
        is_mjwarp = SolverMuJoCo._data_is_mjwarp(mj_data)
        if is_mjwarp:
            # we have an MjWarp Data object
            qpos = mj_data.qpos
            qvel = mj_data.qvel
            nworld = mj_data.nworld

            xpos = mj_data.xpos
            xquat = mj_data.xquat
        else:
            # we have an MjData object from Mujoco
            qpos = wp.array([mj_data.qpos], dtype=wp.float32, device=model.device)
            qvel = wp.array([mj_data.qvel], dtype=wp.float32, device=model.device)
            nworld = 1

            xpos = wp.array([mj_data.xpos], dtype=wp.vec3, device=model.device)
            xquat = wp.array([mj_data.xquat], dtype=wp.quat, device=model.device)
        joints_per_world = model.joint_count // nworld
        wp.launch(
            convert_mj_coords_to_warp_kernel,
            dim=(nworld, joints_per_world),
            inputs=[
                qpos,
                qvel,
                joints_per_world,
                int(model.up_axis),
                model.joint_type,
                model.joint_q_start,
                model.joint_qd_start,
                model.joint_dof_dim,
            ],
            outputs=[state.joint_q, state.joint_qd],
            device=model.device,
        )

        if eval_fk:
            # custom forward kinematics for handling multi-dof joints
            wp.launch(
                kernel=eval_articulation_fk,
                dim=model.articulation_count,
                inputs=[
                    model.articulation_start,
                    state.joint_q,
                    state.joint_qd,
                    model.joint_q_start,
                    model.joint_qd_start,
                    model.joint_type,
                    model.joint_parent,
                    model.joint_child,
                    model.joint_X_p,
                    model.joint_X_c,
                    model.joint_axis,
                    model.joint_dof_dim,
                    model.body_com,
                ],
                outputs=[
                    state.body_q,
                    state.body_qd,
                ],
                device=model.device,
            )
        else:
            bodies_per_world = model.body_count // model.num_worlds
            wp.launch(
                convert_body_xforms_to_warp_kernel,
                dim=(nworld, bodies_per_world),
                inputs=[
                    xpos,
                    xquat,
                    self.to_mjc_body_index,
                    bodies_per_world,
                ],
                outputs=[state.body_q],
                device=model.device,
            )

    @staticmethod
    def find_body_collision_filter_pairs(
        model: Model,
        selected_bodies: nparray,
        colliding_shapes: nparray,
    ):
        """For shape collision filter pairs, find body collision filter pairs that are contained within."""

        body_exclude_pairs = []
        shape_set = set(colliding_shapes)

        body_shapes = {}
        for body in selected_bodies:
            shapes = model.body_shapes[body]
            shapes = [s for s in shapes if s in shape_set]
            body_shapes[body] = shapes

        bodies_a, bodies_b = np.triu_indices(len(selected_bodies), k=1)
        for body_a, body_b in zip(bodies_a, bodies_b, strict=True):
            b1, b2 = selected_bodies[body_a], selected_bodies[body_b]
            shapes_1 = body_shapes[b1]
            shapes_2 = body_shapes[b2]
            excluded = True
            for shape_1 in shapes_1:
                for shape_2 in shapes_2:
                    if shape_1 > shape_2:
                        s1, s2 = shape_2, shape_1
                    else:
                        s1, s2 = shape_1, shape_2
                    if (s1, s2) not in model.shape_collision_filter_pairs:
                        excluded = False
                        break
            if excluded:
                body_exclude_pairs.append((b1, b2))
        return body_exclude_pairs

    @staticmethod
    def color_collision_shapes(
        model: Model, selected_shapes: nparray, visualize_graph: bool = False, shape_keys: list[str] | None = None
    ) -> nparray:
        """
        Find a graph coloring of the collision filter pairs in the model.
        Shapes within the same color cannot collide with each other.
        Shapes can only collide with shapes of different colors.

        Args:
            model (Model): The model to color the collision shapes of.
            selected_shapes (nparray): The indices of the collision shapes to color.
            visualize_graph (bool): Whether to visualize the graph coloring.
            shape_keys (list[str]): The keys of the shapes, only used for visualization.

        Returns:
            nparray: An integer array of shape (num_shapes,), where each element is the color of the corresponding shape.
        """
        # we first create a mapping from selected shape to local color shape index
        # to reduce the number of nodes in the graph to only the number of selected shapes
        # without any gaps between the indices (otherwise we have to allocate max(selected_shapes) + 1 nodes)
        to_color_shape_index = {}
        for i, shape in enumerate(selected_shapes):
            to_color_shape_index[shape] = i
        # find graph coloring of collision filter pairs
        num_shapes = len(selected_shapes)
        shape_a, shape_b = np.triu_indices(num_shapes, k=1)
        shape_collision_group_np = model.shape_collision_group.numpy()
        cgroup = [shape_collision_group_np[i] for i in selected_shapes]
        # edges representing colliding shape pairs
        graph_edges = [
            (i, j)
            for i, j in zip(shape_a, shape_b, strict=True)
            if (
                (selected_shapes[i], selected_shapes[j]) not in model.shape_collision_filter_pairs
                and (cgroup[i] == cgroup[j] or cgroup[i] == -1 or cgroup[j] == -1)
            )
        ]
        shape_color = np.zeros(model.shape_count, dtype=np.int32)
        if len(graph_edges) > 0:
            color_groups = color_graph(
                num_nodes=num_shapes,
                graph_edge_indices=wp.array(graph_edges, dtype=wp.int32),
                balance_colors=False,
            )
            num_colors = 0
            for group in color_groups:
                num_colors += 1
                shape_color[selected_shapes[group]] = num_colors
            if visualize_graph:
                plot_graph(
                    vertices=np.arange(num_shapes),
                    edges=graph_edges,
                    node_labels=[shape_keys[i] for i in selected_shapes] if shape_keys is not None else None,
                    node_colors=[shape_color[i] for i in selected_shapes],
                )

        return shape_color

    @override
    def update_contacts(self, contacts: Contacts) -> None:
        # TODO: ensure that class invariants are preserved
        # TODO: fill actual contact arrays instead of creating new ones
        mj_data = self.mjw_data
        naconmax = mj_data.naconmax
        mj_contact = mj_data.contact

        contacts.rigid_contact_max = naconmax
        contacts.rigid_contact_count = mj_data.nacon
        contacts.position = mj_contact.pos
        contacts.separation = mj_contact.dist

        if not hasattr(contacts, "pair"):
            contacts.pair = wp.empty(naconmax, dtype=wp.vec2i, device=self.model.device)

        if not hasattr(contacts, "normal"):
            contacts.normal = wp.empty(naconmax, dtype=wp.vec3f, device=self.model.device)

        if not hasattr(contacts, "force"):
            contacts.force = wp.empty(naconmax, dtype=wp.float32, device=self.model.device)

        wp.launch(
            convert_mjw_contact_to_warp_kernel,
            dim=mj_data.naconmax,
            inputs=[
                self.to_newton_shape_index,
                self.mjw_model.opt.cone == int(self._mujoco.mjtCone.mjCONE_PYRAMIDAL),
                mj_data.nacon,
                mj_contact.frame,
                mj_contact.dim,
                mj_contact.geom,
                mj_contact.efc_address,
                mj_contact.worldid,
                mj_data.efc.force,
            ],
            outputs=[
                contacts.pair,
                contacts.normal,
                contacts.force,
            ],
            device=self.model.device,
        )
        contacts.n_contacts = mj_data.nacon

    def _convert_to_mjc(
        self,
        model: Model,
        state: State | None = None,
        *,
        separate_worlds: bool = True,
        iterations: int = 20,
        ls_iterations: int = 10,
        njmax: int | None = None,  # number of constraints per world
        nconmax: int | None = None,
        solver: int | str = "cg",
        integrator: int | str = "implicitfast",
        disableflags: int = 0,
        disable_contacts: bool = False,
        impratio: float = 1.0,
        tolerance: float = 1e-6,
        ls_tolerance: float = 0.01,
        cone: int | str = "pyramidal",
        geom_solimp: tuple[float, float, float, float, float] = (0.9, 0.95, 0.001, 0.5, 2.0),
        geom_friction: tuple[float, float, float] | None = None,
        target_filename: str | None = None,
        default_actuator_args: dict | None = None,
        default_actuator_gear: float | None = None,
        actuator_gears: dict[str, float] | None = None,
        actuated_axes: list[int] | None = None,
        skip_visual_only_geoms: bool = True,
        include_sites: bool = True,
        add_axes: bool = False,
        mesh_maxhullvert: int = MESH_MAXHULLVERT,
        ls_parallel: bool = False,
    ) -> tuple[MjWarpModel, MjWarpData, MjModel, MjData]:
        """
        Convert a Newton model and state to MuJoCo (Warp) model and data.

        Args:
            Model (newton.Model): The Newton model to convert.
            State (newton.State): The Newton state to convert.

        Returns:
            tuple[MjWarpModel, MjWarpData, MjModel, MjData]: A tuple containing the model and data objects for ``mujoco_warp`` and MuJoCo.
        """

        if not model.joint_count:
            raise ValueError("The model must have at least one joint to be able to convert it to MuJoCo.")

        # Validate that separate_worlds=False is only used with single world
        if not separate_worlds and model.num_worlds > 1:
            raise ValueError(
                f"separate_worlds=False is only supported for single-world models. "
                f"Got num_worlds={model.num_worlds}. Use separate_worlds=True for multi-world models."
            )

        mujoco, mujoco_warp = self.import_mujoco()

        actuator_args = {
            # "ctrllimited": True,
            # "ctrlrange": (-1.0, 1.0),
            "gear": [1.0, 0.0, 0.0, 0.0, 0.0, 0.0],
            "trntype": mujoco.mjtTrn.mjTRN_JOINT,
            # motor actuation properties (already the default settings in Mujoco)
            "gainprm": [1.0, 0, 0, 0, 0, 0, 0, 0, 0, 0],
            "biasprm": [0.0, 0.0, 0.0, 0.0, 0.0, 0.0, 0.0, 0.0, 0.0, 0.0],
            "dyntype": mujoco.mjtDyn.mjDYN_NONE,
            "gaintype": mujoco.mjtGain.mjGAIN_FIXED,
            "biastype": mujoco.mjtBias.mjBIAS_AFFINE,
        }
        if default_actuator_args is not None:
            actuator_args.update(default_actuator_args)
        if default_actuator_gear is not None:
            actuator_args["gear"][0] = default_actuator_gear
        if actuator_gears is None:
            actuator_gears = {}

        def _resolve_mj_opt(val, opts: dict[str, int], kind: str):
            if isinstance(val, str):
                key = val.strip().lower()
                try:
                    return opts[key]
                except KeyError as e:
                    options = "', '".join(sorted(opts))
                    raise ValueError(f"Unknown {kind} '{val}'. Valid options: '{options}'.") from e
            return val

        solver = _resolve_mj_opt(
            solver, {"cg": mujoco.mjtSolver.mjSOL_CG, "newton": mujoco.mjtSolver.mjSOL_NEWTON}, "solver"
        )
        integrator = _resolve_mj_opt(
            integrator,
            {
                "euler": mujoco.mjtIntegrator.mjINT_EULER,
                "rk4": mujoco.mjtIntegrator.mjINT_RK4,
                "implicit": mujoco.mjtIntegrator.mjINT_IMPLICITFAST,
                "implicitfast": mujoco.mjtIntegrator.mjINT_IMPLICITFAST,
            },
            "integrator",
        )
        cone = _resolve_mj_opt(
            cone, {"pyramidal": mujoco.mjtCone.mjCONE_PYRAMIDAL, "elliptic": mujoco.mjtCone.mjCONE_ELLIPTIC}, "cone"
        )

        def quat_to_mjc(q):
            # convert from xyzw to wxyz
            return [q[3], q[0], q[1], q[2]]

        def quat_from_mjc(q):
            # convert from wxyz to xyzw
            return [q[1], q[2], q[3], q[0]]

        def fill_arr_from_dict(arr: nparray, d: dict[int, Any]):
            # fast way to fill an array from a dictionary
            # keys and values can also be tuples of integers
            keys = np.array(list(d.keys()), dtype=int)
            vals = np.array(list(d.values()), dtype=int)
            if keys.ndim == 1:
                arr[keys] = vals
            else:
                arr[tuple(keys.T)] = vals

        spec = mujoco.MjSpec()
        spec.option.disableflags = disableflags
        spec.option.gravity = np.array([*model.gravity.numpy()[0]])
        spec.option.solver = solver
        spec.option.integrator = integrator
        spec.option.iterations = iterations
        spec.option.ls_iterations = ls_iterations
        spec.option.cone = cone
        spec.option.impratio = impratio
        spec.option.tolerance = tolerance
        spec.option.ls_tolerance = ls_tolerance
        spec.option.jacobian = mujoco.mjtJacobian.mjJAC_AUTO

        defaults = spec.default
        if callable(defaults):
            defaults = defaults()
        defaults.geom.solref = (0.02, 1.0)
        defaults.geom.solimp = geom_solimp
        # Use model's friction parameters if geom_friction is not provided
        if geom_friction is None:
            geom_friction = (1.0, model.rigid_contact_torsional_friction, model.rigid_contact_rolling_friction)
        defaults.geom.friction = geom_friction
        # defaults.geom.contype = 0
        spec.compiler.inertiafromgeom = mujoco.mjtInertiaFromGeom.mjINERTIAFROMGEOM_AUTO

        if add_axes:
            # add axes for debug visualization in MuJoCo viewer when loading the generated XML
            spec.worldbody.add_geom(
                type=mujoco.mjtGeom.mjGEOM_CYLINDER,
                name="axis_x",
                fromto=[0.0, 0.0, 0.0, 1.0, 0.0, 0.0],
                rgba=[1.0, 0.0, 0.0, 1.0],
                size=[0.01, 0.01, 0.01],
                contype=0,
                conaffinity=0,
            )
            spec.worldbody.add_geom(
                type=mujoco.mjtGeom.mjGEOM_CYLINDER,
                name="axis_y",
                fromto=[0.0, 0.0, 0.0, 0.0, 1.0, 0.0],
                rgba=[0.0, 1.0, 0.0, 1.0],
                size=[0.01, 0.01, 0.01],
                contype=0,
                conaffinity=0,
            )
            spec.worldbody.add_geom(
                type=mujoco.mjtGeom.mjGEOM_CYLINDER,
                name="axis_z",
                fromto=[0.0, 0.0, 0.0, 0.0, 0.0, 1.0],
                rgba=[0.0, 0.0, 1.0, 1.0],
                size=[0.01, 0.01, 0.01],
                contype=0,
                conaffinity=0,
            )

        joint_parent = model.joint_parent.numpy()
        joint_child = model.joint_child.numpy()
        joint_parent_xform = model.joint_X_p.numpy()
        joint_child_xform = model.joint_X_c.numpy()
        joint_limit_lower = model.joint_limit_lower.numpy()
        joint_limit_upper = model.joint_limit_upper.numpy()
        joint_limit_ke = model.joint_limit_ke.numpy()
        joint_limit_kd = model.joint_limit_kd.numpy()
        joint_type = model.joint_type.numpy()
        joint_axis = model.joint_axis.numpy()
        joint_dof_dim = model.joint_dof_dim.numpy()
        joint_target_kd = model.joint_target_kd.numpy()
        joint_target_ke = model.joint_target_ke.numpy()
        joint_qd_start = model.joint_qd_start.numpy()
        joint_armature = model.joint_armature.numpy()
        joint_effort_limit = model.joint_effort_limit.numpy()
        # MoJoCo doesn't have velocity limit
        # joint_velocity_limit = model.joint_velocity_limit.numpy()
        joint_friction = model.joint_friction.numpy()
        joint_world = model.joint_world.numpy()
        body_mass = model.body_mass.numpy()
        body_inertia = model.body_inertia.numpy()
        body_com = model.body_com.numpy()
        body_world = model.body_world.numpy()
        shape_transform = model.shape_transform.numpy()
        shape_type = model.shape_type.numpy()
        shape_size = model.shape_scale.numpy()
        shape_flags = model.shape_flags.numpy()
        shape_world = model.shape_world.numpy()
        shape_mu = model.shape_material_mu.numpy()

        # retrieve MuJoCo-specific attributes
        mujoco_attrs = getattr(model, "mujoco", None)

        def get_custom_attribute(name: str) -> nparray | None:
            if mujoco_attrs is None:
                return None
            attr = getattr(mujoco_attrs, name, None)
            if attr is None:
                return None
            return attr.numpy()

        shape_condim = get_custom_attribute("condim")
        joint_dof_limit_margin = get_custom_attribute("limit_margin")
        joint_solimp_limit = get_custom_attribute("solimplimit")
        joint_stiffness = get_custom_attribute("dof_passive_stiffness")
        joint_damping = get_custom_attribute("dof_passive_damping")

        eq_constraint_type = model.equality_constraint_type.numpy()
        eq_constraint_body1 = model.equality_constraint_body1.numpy()
        eq_constraint_body2 = model.equality_constraint_body2.numpy()
        eq_constraint_anchor = model.equality_constraint_anchor.numpy()
        eq_constraint_torquescale = model.equality_constraint_torquescale.numpy()
        eq_constraint_relpose = model.equality_constraint_relpose.numpy()
        eq_constraint_joint1 = model.equality_constraint_joint1.numpy()
        eq_constraint_joint2 = model.equality_constraint_joint2.numpy()
        eq_constraint_polycoef = model.equality_constraint_polycoef.numpy()
        eq_constraint_enabled = model.equality_constraint_enabled.numpy()
        eq_constraint_world = model.equality_constraint_world.numpy()

        INT32_MAX = np.iinfo(np.int32).max
        collision_mask_everything = INT32_MAX

        # mapping from joint axis to actuator index
        # axis_to_actuator[i, 0] = position actuator index
        # axis_to_actuator[i, 1] = velocity actuator index
        axis_to_actuator = np.zeros((model.joint_dof_count, 2), dtype=np.int32) - 1
        actuator_count = 0

        # supported non-fixed joint types in MuJoCo (fixed joints are handled by nesting bodies)
        supported_joint_types = {
            JointType.FREE,
            JointType.BALL,
            JointType.PRISMATIC,
            JointType.REVOLUTE,
            JointType.D6,
        }

        geom_type_mapping = {
            GeoType.SPHERE: mujoco.mjtGeom.mjGEOM_SPHERE,
            GeoType.PLANE: mujoco.mjtGeom.mjGEOM_PLANE,
            GeoType.CAPSULE: mujoco.mjtGeom.mjGEOM_CAPSULE,
            GeoType.CYLINDER: mujoco.mjtGeom.mjGEOM_CYLINDER,
            GeoType.BOX: mujoco.mjtGeom.mjGEOM_BOX,
            GeoType.ELLIPSOID: mujoco.mjtGeom.mjGEOM_ELLIPSOID,
            GeoType.MESH: mujoco.mjtGeom.mjGEOM_MESH,
            GeoType.CONVEX_MESH: mujoco.mjtGeom.mjGEOM_MESH,
        }

        mj_bodies = [spec.worldbody]
        # mapping from Newton body id to MuJoCo body id
        body_mapping = {-1: 0}
        # mapping from Newton shape id to MuJoCo geom name
        shape_mapping = {}
        # track mocap index for each Newton body (dict: newton_body_id -> mocap_index)
        newton_body_to_mocap_index = {}
        # counter for assigning sequential mocap indices
        next_mocap_index = 0

        # ensure unique names
        body_name_counts = {}
        joint_names = {}

        # number of shapes which are replicated per world (excludes singular static shapes from a negative group)
        shape_range_len = 0

        if separate_worlds:
            # determine which shapes, bodies and joints belong to the first world
            # based on the shape world: we pick objects from the first world and global shapes
            non_negatives = shape_world[shape_world >= 0]
            if len(non_negatives) > 0:
                first_group = np.min(non_negatives)
                shape_range_len = len(np.where(shape_world == first_group)[0])
            else:
                first_group = -1
                shape_range_len = model.shape_count
            selected_shapes = np.where((shape_world == first_group) | (shape_world < 0))[0]
            selected_bodies = np.where((body_world == first_group) | (body_world < 0))[0]
            selected_joints = np.where((joint_world == first_group) | (joint_world < 0))[0]
            selected_constraints = np.where((eq_constraint_world == first_group) | (eq_constraint_world < 0))[0]
        else:
            # if we are not separating environments to worlds, we use all shapes, bodies, joints
            first_group = 0
            shape_range_len = model.shape_count

            # if we are not separating worlds, we use all shapes, bodies, joints, constraints
            selected_shapes = np.arange(model.shape_count, dtype=np.int32)
            selected_bodies = np.arange(model.body_count, dtype=np.int32)
            selected_joints = np.arange(model.joint_count, dtype=np.int32)
            selected_constraints = np.arange(model.equality_constraint_count, dtype=np.int32)

        # sort joints topologically depth-first since this is the order that will also be used
        # for placing bodies in the MuJoCo model
        joints_simple = list(zip(joint_parent[selected_joints], joint_child[selected_joints], strict=False))
        joint_order = topological_sort(joints_simple, use_dfs=True)
        if any(joint_order[i] != i for i in range(len(joints_simple))):
            warnings.warn(
                "Joint order is not in depth-first topological order while converting Newton model to MuJoCo, this may lead to diverging kinematics between MuJoCo and Newton.",
                stacklevel=2,
            )

        # find graph coloring of collision filter pairs
        # filter out shapes that are not colliding with anything
        colliding_shapes = selected_shapes[shape_flags[selected_shapes] & ShapeFlags.COLLIDE_SHAPES != 0]

        # number of shapes we are instantiating in MuJoCo (which will be replicated for the number of envs)
        colliding_shapes_per_world = len(colliding_shapes)

        # filter out non-colliding bodies using excludes
        body_filters = self.find_body_collision_filter_pairs(
            model,
            selected_bodies,
            colliding_shapes,
        )

        shape_color = self.color_collision_shapes(
            model, colliding_shapes, visualize_graph=False, shape_keys=model.shape_key
        )

        # store selected shapes, bodies, joints for later use in update_geom_properties
        self.selected_shapes = wp.array(selected_shapes, dtype=wp.int32, device=model.device)
        self.selected_joints = wp.array(selected_joints, dtype=wp.int32, device=model.device)
        self.selected_bodies = wp.array(selected_bodies, dtype=wp.int32, device=model.device)
        selected_shapes_set = set(selected_shapes)

        def add_geoms(newton_body_id: int):
            body = mj_bodies[body_mapping[newton_body_id]]
            shapes = model.body_shapes.get(newton_body_id)
            if not shapes:
                return
            for shape in shapes:
                if shape not in selected_shapes_set:
                    # skip shapes that are not selected for this world
                    continue
                # Skip visual-only geoms, but don't skip sites
                is_site = shape_flags[shape] & ShapeFlags.SITE
                if skip_visual_only_geoms and not is_site and not (shape_flags[shape] & ShapeFlags.COLLIDE_SHAPES):
                    continue
                stype = shape_type[shape]
                name = f"{model.shape_key[shape]}_{shape}"

                if is_site:
                    if not include_sites:
                        continue

                    # Map unsupported site types to SPHERE
                    # MuJoCo sites only support: SPHERE, CAPSULE, CYLINDER, BOX
                    supported_site_types = {GeoType.SPHERE, GeoType.CAPSULE, GeoType.CYLINDER, GeoType.BOX}
                    site_geom_type = stype if stype in supported_site_types else GeoType.SPHERE

                    tf = wp.transform(*shape_transform[shape])
                    site_params = {
                        "type": geom_type_mapping[site_geom_type],
                        "name": name,
                        "pos": tf.p,
                        "quat": quat_to_mjc(tf.q),
                    }

                    size = shape_size[shape]
                    # Ensure size is valid for the site type
                    if np.any(size > 0.0):
                        nonzero = size[size > 0.0][0]
                        size[size == 0.0] = nonzero
                        site_params["size"] = size
                    else:
                        site_params["size"] = [0.01, 0.01, 0.01]

                    if shape_flags[shape] & ShapeFlags.VISIBLE:
                        site_params["rgba"] = [0.0, 1.0, 0.0, 0.5]
                    else:
                        site_params["rgba"] = [0.0, 1.0, 0.0, 0.0]

                    body.add_site(**site_params)
                    continue

                if stype == GeoType.PLANE and newton_body_id != -1:
                    raise ValueError("Planes can only be attached to static bodies")
                geom_params = {
                    "type": geom_type_mapping[stype],
                    "name": name,
                }
                tf = wp.transform(*shape_transform[shape])
                if stype == GeoType.MESH or stype == GeoType.CONVEX_MESH:
                    mesh_src = model.shape_source[shape]
                    # use mesh-specific maxhullvert or fall back to the default
                    maxhullvert = getattr(mesh_src, "maxhullvert", mesh_maxhullvert)
                    # apply scaling
                    size = shape_size[shape]
                    vertices = mesh_src.vertices * size
                    spec.add_mesh(
                        name=name,
                        uservert=vertices.flatten(),
                        userface=mesh_src.indices.flatten(),
                        maxhullvert=maxhullvert,
                    )
                    geom_params["meshname"] = name
                geom_params["pos"] = tf.p
                geom_params["quat"] = quat_to_mjc(tf.q)
                size = shape_size[shape]
                if np.any(size > 0.0):
                    # duplicate nonzero entries at places where size is 0
                    nonzero = size[size > 0.0][0]
                    size[size == 0.0] = nonzero
                    geom_params["size"] = size
                else:
                    assert stype == GeoType.PLANE, "Only plane shapes are allowed to have a size of zero"
                    # planes are always infinite for collision purposes in mujoco
                    geom_params["size"] = [5.0, 5.0, 5.0]
                    # make ground plane blue in the MuJoCo viewer (only used for debugging)
                    geom_params["rgba"] = [0.0, 0.3, 0.6, 1.0]

                # encode collision filtering information
                if not (shape_flags[shape] & ShapeFlags.COLLIDE_SHAPES):
                    # this shape is not colliding with anything
                    geom_params["contype"] = 0
                    geom_params["conaffinity"] = 0
                else:
                    color = shape_color[shape]
                    if color < 32:
                        contype = 1 << color
                        geom_params["contype"] = contype
                        # collide with anything except shapes from the same color
                        geom_params["conaffinity"] = collision_mask_everything & ~contype

                # set friction from Newton shape materials using model's friction parameters
                mu = shape_mu[shape]
                geom_params["friction"] = [
                    mu,
                    model.rigid_contact_torsional_friction * mu,
                    model.rigid_contact_rolling_friction * mu,
                ]
                if shape_condim is not None:
                    geom_params["condim"] = shape_condim[shape]

                body.add_geom(**geom_params)
                # store the geom name instead of assuming index
                shape_mapping[shape] = name

        # add static geoms attached to the worldbody
        add_geoms(-1)

        # Maps from Newton joint index (per-world/template) to MuJoCo DOF start index (per-world/template)
        # Only populated for template joints; in kernels, use joint_in_world to index
        joint_mjc_dof_start = np.full(len(selected_joints), -1, dtype=np.int32)

        # Maps from Newton DOF index to MuJoCo joint index (first world only)
        # Needed because jnt_solimp/jnt_solref are per-joint (not per-DOF) in MuJoCo
        dof_to_mjc_joint = np.full(model.joint_dof_count // model.num_worlds, -1, dtype=np.int32)

        # need to keep track of current dof and joint counts to make the indexing above correct
        num_dofs = 0
        num_mjc_joints = 0

        # add joints, bodies and geoms
        for ji in joint_order:
            parent, child = joints_simple[ji]
            if child in body_mapping:
                raise ValueError(f"Body {child} already exists in the mapping")

            # add body
            body_mapping[child] = len(mj_bodies)

            # use the correct global joint index
            j = selected_joints[ji]

            # check if fixed-base articulation
            fixed_base = False
            if parent == -1 and joint_type[j] == JointType.FIXED:
                fixed_base = True

            # this assumes that the joint position is 0
            tf = wp.transform(*joint_parent_xform[j])
            tf = tf * wp.transform_inverse(wp.transform(*joint_child_xform[j]))

            jc_xform = wp.transform(*joint_child_xform[j])
            joint_pos = jc_xform.p
            joint_rot = jc_xform.q

            # ensure unique body name
            name = model.body_key[child]
            if name not in body_name_counts:
                body_name_counts[name] = 1
            else:
                while name in body_name_counts:
                    body_name_counts[name] += 1
                    name = f"{name}_{body_name_counts[name]}"

            inertia = body_inertia[child]
            body = mj_bodies[body_mapping[parent]].add_body(
                name=name,
                pos=tf.p,
                quat=quat_to_mjc(tf.q),
                mass=body_mass[child],
                ipos=body_com[child, :],
                fullinertia=[inertia[0, 0], inertia[1, 1], inertia[2, 2], inertia[0, 1], inertia[0, 2], inertia[1, 2]],
                explicitinertial=True,
                mocap=fixed_base,
            )
            mj_bodies.append(body)
            if fixed_base:
                newton_body_to_mocap_index[child] = next_mocap_index
                next_mocap_index += 1

            # add joint
            j_type = joint_type[j]
            qd_start = joint_qd_start[j]
            name = model.joint_key[j]
            if name not in joint_names:
                joint_names[name] = 1
            else:
                while name in joint_names:
                    joint_names[name] += 1
                    name = f"{name}_{joint_names[name]}"

            joint_mjc_dof_start[ji] = num_dofs

            if j_type == JointType.FREE:
                body.add_joint(
                    name=name,
                    type=mujoco.mjtJoint.mjJNT_FREE,
                    damping=0.0,
                    limited=False,
                )
                # For free joints, all 6 DOFs map to the same MuJoCo joint
                for i in range(6):
                    dof_to_mjc_joint[qd_start + i] = num_mjc_joints
                num_dofs += 6
                num_mjc_joints += 1
            elif j_type in supported_joint_types:
                lin_axis_count, ang_axis_count = joint_dof_dim[j]
                num_dofs += lin_axis_count + ang_axis_count

                # linear dofs
                for i in range(lin_axis_count):
                    ai = qd_start + i

                    axis = wp.quat_rotate(joint_rot, wp.vec3(*joint_axis[ai]))

                    joint_params = {
                        "armature": joint_armature[qd_start + i],
                        "pos": joint_pos,
                    }
                    # Set friction
                    joint_params["frictionloss"] = joint_friction[ai]
                    # Set margin if available
                    if joint_dof_limit_margin is not None:
                        joint_params["margin"] = joint_dof_limit_margin[ai]
                    if joint_stiffness is not None:
                        joint_params["stiffness"] = joint_stiffness[ai]
                    if joint_damping is not None:
                        joint_params["damping"] = joint_damping[ai]
                    lower, upper = joint_limit_lower[ai], joint_limit_upper[ai]
                    if lower <= -JOINT_LIMIT_UNLIMITED and upper >= JOINT_LIMIT_UNLIMITED:
                        joint_params["limited"] = False
                    else:
                        joint_params["limited"] = True

                    # we're piping these through unconditionally even though they are only active with limited joints
                    joint_params["range"] = (lower, upper)
                    # Use negative convention for solref_limit: (-stiffness, -damping)
                    if joint_limit_ke[ai] > 0:
                        joint_params["solref_limit"] = (-joint_limit_ke[ai], -joint_limit_kd[ai])
                    if joint_solimp_limit is not None:
                        joint_params["solimp_limit"] = joint_solimp_limit[ai]
                    axname = name
                    if lin_axis_count > 1 or ang_axis_count > 1:
                        axname += "_lin"
                    if lin_axis_count > 1:
                        axname += str(i)
                    body.add_joint(
                        name=axname,
                        type=mujoco.mjtJoint.mjJNT_SLIDE,
                        axis=axis,
                        **joint_params,
                    )
                    # Map this DOF to the current MuJoCo joint index
                    dof_to_mjc_joint[ai] = num_mjc_joints
                    num_mjc_joints += 1

                    if actuated_axes is None or ai in actuated_axes:
                        kp = joint_target_ke[ai]
                        kd = joint_target_kd[ai]
                        effort_limit = joint_effort_limit[ai]
                        gear = actuator_gears.get(axname)
                        if gear is not None:
                            args = {}
                            args.update(actuator_args)
                            args["gear"] = [gear, 0.0, 0.0, 0.0, 0.0, 0.0]
                        else:
                            args = actuator_args
                        # forcerange is defined per actuator, meaning that P and D terms will be clamped separately in PD control and not their sum
                        # is there a similar attribute per joint dof?
                        args["forcerange"] = [-effort_limit, effort_limit]
                        args["gainprm"] = [kp, 0, 0, 0, 0, 0, 0, 0, 0, 0]
                        args["biasprm"] = [0, -kp, 0, 0, 0, 0, 0, 0, 0, 0]
                        spec.add_actuator(target=axname, **args)
                        axis_to_actuator[ai, 0] = actuator_count
                        actuator_count += 1

                        args["gainprm"] = [kd, 0, 0, 0, 0, 0, 0, 0, 0, 0]
                        args["biasprm"] = [0, 0, -kd, 0, 0, 0, 0, 0, 0, 0]
                        spec.add_actuator(target=axname, **args)
                        axis_to_actuator[ai, 1] = actuator_count
                        actuator_count += 1

                # angular dofs
                for i in range(lin_axis_count, lin_axis_count + ang_axis_count):
                    ai = qd_start + i

                    axis = wp.quat_rotate(joint_rot, wp.vec3(*joint_axis[ai]))

                    joint_params = {
                        "armature": joint_armature[qd_start + i],
                        "pos": joint_pos,
                    }
                    # Set friction
                    joint_params["frictionloss"] = joint_friction[ai]
                    # Set margin if available
                    if joint_dof_limit_margin is not None:
                        joint_params["margin"] = joint_dof_limit_margin[ai]
                    if joint_stiffness is not None:
                        joint_params["stiffness"] = joint_stiffness[ai]
                    if joint_damping is not None:
                        joint_params["damping"] = joint_damping[ai]
                    lower, upper = joint_limit_lower[ai], joint_limit_upper[ai]
                    if lower <= -JOINT_LIMIT_UNLIMITED and upper >= JOINT_LIMIT_UNLIMITED:
                        joint_params["limited"] = False
                    else:
                        joint_params["limited"] = True

                    # we're piping these through unconditionally even though they are only active with limited joints
                    joint_params["range"] = (np.rad2deg(lower), np.rad2deg(upper))
                    # Use negative convention for solref_limit: (-stiffness, -damping)
                    if joint_limit_ke[ai] > 0:
                        joint_params["solref_limit"] = (-joint_limit_ke[ai], -joint_limit_kd[ai])
                    if joint_solimp_limit is not None:
                        joint_params["solimp_limit"] = joint_solimp_limit[ai]

                    axname = name
                    if lin_axis_count > 1 or ang_axis_count > 1:
                        axname += "_ang"
                    if ang_axis_count > 1:
                        axname += str(i - lin_axis_count)
                    body.add_joint(
                        name=axname,
                        type=mujoco.mjtJoint.mjJNT_HINGE,
                        axis=axis,
                        **joint_params,
                    )
                    # Map this DOF to the current MuJoCo joint index
                    dof_to_mjc_joint[ai] = num_mjc_joints
                    num_mjc_joints += 1

                    if actuated_axes is None or ai in actuated_axes:
                        kp = joint_target_ke[ai]
                        kd = joint_target_kd[ai]
                        effort_limit = joint_effort_limit[ai]
                        gear = actuator_gears.get(axname)
                        if gear is not None:
                            args = {}
                            args.update(actuator_args)
                            args["gear"] = [gear, 0.0, 0.0, 0.0, 0.0, 0.0]
                        else:
                            args = actuator_args
                        args["forcerange"] = [-effort_limit, effort_limit]
                        args["gainprm"] = [kp, 0, 0, 0, 0, 0, 0, 0, 0, 0]
                        args["biasprm"] = [0, -kp, 0, 0, 0, 0, 0, 0, 0, 0]
                        spec.add_actuator(target=axname, **args)
                        axis_to_actuator[ai, 0] = actuator_count
                        actuator_count += 1

                        args["gainprm"] = [kd, 0, 0, 0, 0, 0, 0, 0, 0, 0]
                        args["biasprm"] = [0, 0, -kd, 0, 0, 0, 0, 0, 0, 0]
                        spec.add_actuator(target=axname, **args)
                        axis_to_actuator[ai, 1] = actuator_count
                        actuator_count += 1

            elif j_type != JointType.FIXED:
                raise NotImplementedError(f"Joint type {j_type} is not supported yet")

            add_geoms(child)

        for i in selected_constraints:
            constraint_type = eq_constraint_type[i]
            if constraint_type == EqType.CONNECT:
                eq = spec.add_equality(objtype=mujoco.mjtObj.mjOBJ_BODY)
                eq.type = mujoco.mjtEq.mjEQ_CONNECT
                eq.active = eq_constraint_enabled[i]
                eq.name1 = model.body_key[eq_constraint_body1[i]]
                eq.name2 = model.body_key[eq_constraint_body2[i]]
                eq.data[0:3] = eq_constraint_anchor[i]

            elif constraint_type == EqType.JOINT:
                eq = spec.add_equality(objtype=mujoco.mjtObj.mjOBJ_JOINT)
                eq.type = mujoco.mjtEq.mjEQ_JOINT
                eq.active = eq_constraint_enabled[i]
                eq.name1 = model.joint_key[eq_constraint_joint1[i]]
                eq.name2 = model.joint_key[eq_constraint_joint2[i]]
                eq.data[0:5] = eq_constraint_polycoef[i]

            elif constraint_type == EqType.WELD:
                eq = spec.add_equality(objtype=mujoco.mjtObj.mjOBJ_BODY)
                eq.type = mujoco.mjtEq.mjEQ_WELD
                eq.active = eq_constraint_enabled[i]
                eq.name1 = model.body_key[eq_constraint_body1[i]]
                eq.name2 = model.body_key[eq_constraint_body2[i]]
                cns_relpose = wp.transform(*eq_constraint_relpose[i])
                eq.data[0:3] = eq_constraint_anchor[i]
                eq.data[3:6] = wp.transform_get_translation(cns_relpose)
                eq.data[6:10] = wp.transform_get_rotation(cns_relpose)
                eq.data[10] = eq_constraint_torquescale[i]

        assert len(spec.geoms) == colliding_shapes_per_world, (
            "The number of geoms in the MuJoCo model does not match the number of colliding shapes in the Newton model."
        )

        # add contact exclusions between bodies to ensure parent <> child collisions are ignored
        # even when one of the bodies is static
        for b1, b2 in body_filters:
            mb1, mb2 = body_mapping[b1], body_mapping[b2]
            spec.add_exclude(bodyname1=spec.bodies[mb1].name, bodyname2=spec.bodies[mb2].name)

        self.mj_model = spec.compile()
        self.mj_data = mujoco.MjData(self.mj_model)

        self.update_mjc_data(self.mj_data, model, state)

        # fill some MjWarp model fields that are outdated after update_mjc_data.
        # just setting qpos0 to d.qpos leads to weird behavior here, needs
        # to be investigated.

        mujoco.mj_forward(self.mj_model, self.mj_data)

        if target_filename:
            with open(target_filename, "w") as f:
                f.write(spec.to_xml())
                print(f"Saved mujoco model to {os.path.abspath(target_filename)}")

        # now that the model is compiled, get the actual geom indices and compute
        # shape transform corrections
        shape_to_geom_idx = {}
        geom_to_shape_idx = {}
        for shape, geom_name in shape_mapping.items():
            geom_idx = mujoco.mj_name2id(self.mj_model, mujoco.mjtObj.mjOBJ_GEOM, geom_name)
            if geom_idx >= 0:
                shape_to_geom_idx[shape] = geom_idx
                geom_to_shape_idx[geom_idx] = shape

        with wp.ScopedDevice(model.device):
            # create the MuJoCo Warp model
            self.mjw_model = mujoco_warp.put_model(self.mj_model)

            # patch mjw_model with mesh_pos if it doesn't have it
            if not hasattr(self.mjw_model, "mesh_pos"):
                self.mjw_model.mesh_pos = wp.array(self.mj_model.mesh_pos, dtype=wp.vec3)

            # build the geom index mappings now that we have the actual indices
            # geom_to_shape_idx maps from MuJoCo geom index to absolute Newton shape index.
            # Convert non-static shapes to template-relative indices for the kernel.
            geom_to_shape_idx_np = np.full((self.mj_model.ngeom,), -1, dtype=np.int32)

            # Find the minimum shape index for the first non-static group to use as the base
            first_env_shapes = np.where(shape_world == first_group)[0]
            first_env_shape_base = int(np.min(first_env_shapes)) if len(first_env_shapes) > 0 else 0

            # Per-geom static mask (True if static, False otherwise)
            geom_is_static_np = np.zeros((self.mj_model.ngeom,), dtype=bool)

            for geom_idx, abs_shape_idx in geom_to_shape_idx.items():
                if shape_world[abs_shape_idx] < 0:
                    # Static shape - use absolute index and mark mask
                    geom_to_shape_idx_np[geom_idx] = abs_shape_idx
                    geom_is_static_np[geom_idx] = True
                else:
                    # Non-static shape - convert to template-relative offset from first env base
                    geom_to_shape_idx_np[geom_idx] = abs_shape_idx - first_env_shape_base

            geom_to_shape_idx_wp = wp.array(geom_to_shape_idx_np, dtype=wp.int32)
            geom_is_static_wp = wp.array(geom_is_static_np, dtype=bool)

            # use the actual number of geoms from the MuJoCo model
            self.to_newton_shape_index = wp.full((model.num_worlds, self.mj_model.ngeom), -1, dtype=wp.int32)

            # create mapping from Newton shape index to MuJoCo [world, geom index]
            self.to_mjc_geom_index = wp.full(model.shape_count, -1, dtype=wp.vec2i)

            # mapping from Newton joint index to the start index of its joint axes in MuJoCo
            self.joint_mjc_dof_start = wp.array(joint_mjc_dof_start, dtype=wp.int32)
            # mapping from Newton DOF index to MuJoCo joint index
            self.dof_to_mjc_joint = wp.array(dof_to_mjc_joint, dtype=wp.int32, device=model.device)

            if self.mjw_model.geom_pos.size:
                wp.launch(
                    update_shape_mappings_kernel,
                    dim=(self.model.num_worlds, self.mj_model.ngeom),
                    inputs=[
                        geom_to_shape_idx_wp,
                        geom_is_static_wp,
                        shape_range_len,
                        first_env_shape_base,
                    ],
                    outputs=[
                        self.to_mjc_geom_index,
                        self.to_newton_shape_index,
                    ],
                )

            # mapping from Newton joint axis index to MJC actuator index
            # mjc_axis_to_actuator[i, 0] = position actuator index
            # mjc_axis_to_actuator[i, 1] = velocity actuator index
            self.mjc_axis_to_actuator = wp.array2d(axis_to_actuator, dtype=wp.int32)
            # mapping from MJC body index to Newton body index (skip world index -1)
            to_mjc_body_index = np.fromiter(body_mapping.keys(), dtype=int)[1:] + 1
            self.to_mjc_body_index = wp.array(to_mjc_body_index, dtype=wp.int32)

            # create mapping from Newton body index to mocap index (-1 if not mocap)
            newton_body_indices = np.fromiter(body_mapping.keys(), dtype=int)[1:]
            body_to_mocap = np.array(
                [newton_body_to_mocap_index.get(idx, -1) for idx in newton_body_indices], dtype=np.int32
            )
            self.newton_body_to_mocap_index = wp.array(body_to_mocap, dtype=wp.int32)

            # set mjwarp-only settings
            self.mjw_model.opt.ls_parallel = ls_parallel

            if separate_worlds:
                nworld = model.num_worlds
            else:
                nworld = 1

            # TODO find better heuristics to determine nconmax and njmax
            if disable_contacts:
                nconmax = 0
            else:
                if nconmax is not None:
                    rigid_contact_max = nconmax
                    if rigid_contact_max < self.mj_data.ncon:
                        warnings.warn(
                            f"[WARNING] Value for nconmax is changed from {nconmax} to {self.mj_data.ncon} following an MjWarp requirement.",
                            stacklevel=2,
                        )
                        nconmax = self.mj_data.ncon
                    else:
                        nconmax = rigid_contact_max
                else:
                    nconmax = self.mj_data.ncon

            if njmax is not None:
                if njmax < self.mj_data.nefc:
                    warnings.warn(
                        f"[WARNING] Value for njmax is changed from {njmax} to {self.mj_data.nefc} following an MjWarp requirement.",
                        stacklevel=2,
                    )
                    njmax = self.mj_data.nefc
            else:
                njmax = self.mj_data.nefc

            self.mjw_data = mujoco_warp.put_data(
                self.mj_model,
                self.mj_data,
                nworld=nworld,
                nconmax=nconmax,
                njmax=njmax,
            )

            # expand model fields that can be expanded:
            self.expand_model_fields(self.mjw_model, nworld)

            # so far we have only defined the first world,
            # now complete the data from the Newton model
            self.notify_model_changed(SolverNotifyFlags.ALL)

    def expand_model_fields(self, mj_model: MjWarpModel, nworld: int):
        if nworld == 1:
            return

        model_fields_to_expand = {
            # "qpos0",
            # "qpos_spring",
            "body_pos",
            "body_quat",
            "body_ipos",
            "body_iquat",
            "body_mass",
            # "body_subtreemass",
            "body_inertia",
            # "body_invweight0",
            "body_gravcomp",
            "jnt_solref",
            "jnt_solimp",
            "jnt_pos",
            "jnt_axis",
            "jnt_stiffness",
            "jnt_range",
            # "jnt_actfrcrange",
            "jnt_margin",  # corresponds to newton custom attribute "limit_margin"
            "dof_armature",
            "dof_damping",
            # "dof_invweight0",
            "dof_frictionloss",
            # "dof_solimp",
            # "dof_solref",
            # "geom_matid",
            # "geom_solmix",
            "geom_solref",
            # "geom_solimp",
            "geom_size",
            "geom_rbound",
            "geom_pos",
            "geom_quat",
            "geom_friction",
            # "geom_margin",
            # "geom_gap",
            # "geom_rgba",
            # "site_pos",
            # "site_quat",
            # "cam_pos",
            # "cam_quat",
            # "cam_poscom0",
            # "cam_pos0",
            # "cam_mat0",
            # "light_pos",
            # "light_dir",
            # "light_poscom0",
            # "light_pos0",
            # "eq_solref",
            # "eq_solimp",
            # "eq_data",
            # "actuator_dynprm",
            "actuator_gainprm",
            "actuator_biasprm",
            # "actuator_ctrlrange",
            "actuator_forcerange",
            # "actuator_actrange",
            # "actuator_gear",
            # "pair_solref",
            # "pair_solreffriction",
            # "pair_solimp",
            # "pair_margin",
            # "pair_gap",
            # "pair_friction",
            # "tendon_solref_lim",
            # "tendon_solimp_lim",
            # "tendon_range",
            # "tendon_margin",
            # "tendon_length0",
            # "tendon_invweight0",
            # "mat_rgba",
        }

        def tile(x: wp.array):
            # Create new array with same shape but first dim multiplied by nworld
            new_shape = list(x.shape)
            new_shape[0] = nworld
            wp_array = {1: wp.array, 2: wp.array2d, 3: wp.array3d, 4: wp.array4d}[len(new_shape)]
            dst = wp_array(shape=new_shape, dtype=x.dtype, device=x.device)

            # Flatten arrays for kernel
            src_flat = x.flatten()
            dst_flat = dst.flatten()

            # Launch kernel to repeat data - one thread per destination element
            n_elems_per_world = dst_flat.shape[0] // nworld
            wp.launch(
                repeat_array_kernel,
                dim=dst_flat.shape[0],
                inputs=[src_flat, n_elems_per_world],
                outputs=[dst_flat],
                device=x.device,
            )
            return dst

        for field in mj_model.__dataclass_fields__:
            if field in model_fields_to_expand:
                array = getattr(mj_model, field)
                setattr(mj_model, field, tile(array))

    def update_model_inertial_properties(self):
        if self.model.body_count == 0:
            return

        bodies_per_world = self.model.body_count // self.model.num_worlds

        # Get gravcomp if available
        mujoco_attrs = getattr(self.model, "mujoco", None)
        gravcomp = getattr(mujoco_attrs, "gravcomp", None) if mujoco_attrs is not None else None

        wp.launch(
            update_body_mass_ipos_kernel,
            dim=self.model.body_count,
            inputs=[
                self.model.body_com,
                self.model.body_mass,
                gravcomp,
                bodies_per_world,
                self.model.up_axis,
                self.to_mjc_body_index,
            ],
            outputs=[
                self.mjw_model.body_ipos,
                self.mjw_model.body_mass,
                self.mjw_model.body_gravcomp,
            ],
            device=self.model.device,
        )

        wp.launch(
            update_body_inertia_kernel,
            dim=self.model.body_count,
            inputs=[
                self.model.body_inertia,
                bodies_per_world,
                self.to_mjc_body_index,
            ],
            outputs=[self.mjw_model.body_inertia, self.mjw_model.body_iquat],
            device=self.model.device,
        )

    def update_joint_dof_properties(self):
        """Update all joint DOF properties including effort limits, friction, armature, solimplimit, solref, passive stiffness and damping, and joint limit ranges in the MuJoCo model."""
        if self.model.joint_dof_count == 0:
            return

        joints_per_world = self.model.joint_count // self.model.num_worlds
        dofs_per_world = self.model.joint_dof_count // self.model.num_worlds

        # Update actuator force ranges (effort limits) if actuators exist
        if self.mjc_axis_to_actuator is not None:
            wp.launch(
                update_axis_properties_kernel,
                dim=self.model.joint_dof_count,
                inputs=[
                    self.model.joint_target_ke,
                    self.model.joint_target_kd,
                    self.model.joint_effort_limit,
                    self.mjc_axis_to_actuator,
                    dofs_per_world,
                ],
                outputs=[
                    self.mjw_model.actuator_biasprm,
                    self.mjw_model.actuator_gainprm,
                    self.mjw_model.actuator_forcerange,
                ],
                device=self.model.device,
            )

        # Update DOF properties (armature, friction, passive stiffness and damping, and solimplimit) with proper DOF mapping
        mujoco_attrs = getattr(self.model, "mujoco", None)
        solimplimit = getattr(mujoco_attrs, "solimplimit", None) if mujoco_attrs is not None else None
        joint_dof_limit_margin = getattr(mujoco_attrs, "limit_margin", None) if mujoco_attrs is not None else None
        joint_stiffness = getattr(mujoco_attrs, "dof_passive_stiffness", None) if mujoco_attrs is not None else None
        joint_damping = getattr(mujoco_attrs, "dof_passive_damping", None) if mujoco_attrs is not None else None
        wp.launch(
            update_joint_dof_properties_kernel,
            dim=self.model.joint_count,
            inputs=[
                self.model.joint_qd_start,
                self.model.joint_dof_dim,
                self.joint_mjc_dof_start,
                self.dof_to_mjc_joint,
                self.model.joint_armature,
                self.model.joint_friction,
                self.model.joint_limit_ke,
                self.model.joint_limit_kd,
                self.model.joint_limit_lower,
                self.model.joint_limit_upper,
                solimplimit,
                joint_stiffness,
                joint_damping,
                joint_dof_limit_margin,
                joints_per_world,
            ],
            outputs=[
                self.mjw_model.dof_armature,
                self.mjw_model.dof_frictionloss,
                self.mjw_model.jnt_solimp,
                self.mjw_model.jnt_solref,
                self.mjw_model.jnt_stiffness,
                self.mjw_model.dof_damping,
                self.mjw_model.jnt_margin,
                self.mjw_model.jnt_range,
            ],
            device=self.model.device,
        )

    def update_joint_properties(self):
        """Update joint properties including joint positions, joint axes, and relative body transforms in the MuJoCo model."""
        if self.model.joint_count == 0:
            return

        joints_per_world = self.model.joint_count // self.model.num_worlds

        # Update joint positions, joint axes, and relative body transforms
        wp.launch(
            update_joint_transforms_kernel,
            dim=self.model.joint_count,
            inputs=[
                self.model.joint_X_p,
                self.model.joint_X_c,
                self.model.joint_qd_start,
                self.model.joint_dof_dim,
                self.model.joint_axis,
                self.model.joint_child,
                self.model.joint_type,
                self.dof_to_mjc_joint,
                self.to_mjc_body_index,
                self.newton_body_to_mocap_index,
                joints_per_world,
            ],
            outputs=[
                self.mjw_model.jnt_pos,
                self.mjw_model.jnt_axis,
                self.mjw_model.body_pos,
                self.mjw_model.body_quat,
                self.mjw_data.mocap_pos,
                self.mjw_data.mocap_quat,
            ],
            device=self.model.device,
        )

    def update_geom_properties(self):
        """Update geom properties including collision radius, friction, and contact parameters in the MuJoCo model."""

        # Get number of geoms and worlds from MuJoCo model
        num_geoms = self.mj_model.ngeom
        if num_geoms == 0:
            return

        num_worlds = self.model.num_worlds

        wp.launch(
            update_geom_properties_kernel,
            dim=(num_worlds, num_geoms),
            inputs=[
                self.model.shape_collision_radius,
                self.model.shape_material_mu,
                self.model.shape_material_ke,
                self.model.shape_material_kd,
                self.model.shape_scale,
                self.model.shape_transform,
                self.to_newton_shape_index,
                self.mjw_model.geom_type,
                self._mujoco.mjtGeom.mjGEOM_MESH,
                self.mjw_model.geom_dataid,
                self.mjw_model.mesh_pos,
                self.mjw_model.mesh_quat,
                self.model.rigid_contact_torsional_friction,
                self.model.rigid_contact_rolling_friction,
            ],
            outputs=[
                self.mjw_model.geom_rbound,
                self.mjw_model.geom_friction,
                self.mjw_model.geom_solref,
                self.mjw_model.geom_size,
                self.mjw_model.geom_pos,
                self.mjw_model.geom_quat,
            ],
            device=self.model.device,
        )

    def update_model_properties(self):
        """Update model properties including gravity in the MuJoCo model."""
        if self.use_mujoco_cpu:
            self.mj_model.opt.gravity[:] = np.array([*self.model.gravity.numpy()[0]])
        else:
            if hasattr(self, "mjw_data"):
                wp.launch(
                    kernel=update_model_properties_kernel,
                    dim=self.mjw_data.nworld,
                    inputs=[
                        self.model.gravity,
                    ],
                    outputs=[
                        self.mjw_model.opt.gravity,
                    ],
                    device=self.model.device,
                )

    def render_mujoco_viewer(
        self,
        show_left_ui: bool = True,
        show_right_ui: bool = True,
        show_contact_points: bool = True,
        show_contact_forces: bool = False,
        show_transparent_geoms: bool = True,
    ):
        """Create and synchronize the MuJoCo viewer.
        The viewer will be created if it is not already open.

        .. note::

            The MuJoCo viewer only supports rendering Newton models with a single world,
            unless :attr:`use_mujoco_cpu` is :obj:`True` or the solver was initialized with
            :attr:`separate_worlds` set to :obj:`False`.

            The MuJoCo viewer is only meant as a debugging tool.

        Args:
            show_left_ui: Whether to show the left UI.
            show_right_ui: Whether to show the right UI.
            show_contact_points: Whether to show contact points.
            show_contact_forces: Whether to show contact forces.
            show_transparent_geoms: Whether to show transparent geoms.
        """
        if self._viewer is None:
            import mujoco  # noqa: PLC0415
            import mujoco.viewer  # noqa: PLC0415

            # make the headlights brighter to improve visibility
            # in the MuJoCo viewer
            self.mj_model.vis.headlight.ambient[:] = [0.3, 0.3, 0.3]
            self.mj_model.vis.headlight.diffuse[:] = [0.7, 0.7, 0.7]
            self.mj_model.vis.headlight.specular[:] = [0.9, 0.9, 0.9]

            self._viewer = mujoco.viewer.launch_passive(
                self.mj_model, self.mj_data, show_left_ui=show_left_ui, show_right_ui=show_right_ui
            )
            # Enter the context manager to keep the viewer alive
            self._viewer.__enter__()

            self._viewer.opt.flags[mujoco.mjtVisFlag.mjVIS_CONTACTPOINT] = show_contact_points
            self._viewer.opt.flags[mujoco.mjtVisFlag.mjVIS_CONTACTFORCE] = show_contact_forces
            self._viewer.opt.flags[mujoco.mjtVisFlag.mjVIS_TRANSPARENT] = show_transparent_geoms

        if self._viewer.is_running():
            if not self.use_mujoco_cpu:
                self._mujoco_warp.get_data_into(self.mj_data, self.mj_model, self.mjw_data)

            self._viewer.sync()

    def close_mujoco_viewer(self):
        """Close the MuJoCo viewer if it exists."""
        if hasattr(self, "_viewer") and self._viewer is not None:
            try:
                self._viewer.__exit__(None, None, None)
            except Exception:
                pass  # Ignore errors during cleanup
            finally:
                self._viewer = None

    def __del__(self):
        """Cleanup method to close the viewer when the solver is destroyed."""
        self.close_mujoco_viewer()<|MERGE_RESOLUTION|>--- conflicted
+++ resolved
@@ -190,18 +190,24 @@
         )
         builder.add_custom_attribute(
             ModelBuilder.CustomAttribute(
-<<<<<<< HEAD
-                name="dof_passive_stiffness",
-                frequency=ModelAttributeFrequency.JOINT_DOF,
-=======
                 name="gravcomp",
                 frequency=ModelAttributeFrequency.BODY,
->>>>>>> b4788f2a
                 assignment=ModelAttributeAssignment.MODEL,
                 dtype=wp.float32,
                 default=0.0,
                 namespace="mujoco",
-<<<<<<< HEAD
+                usd_attribute_name="mjc:gravcomp",
+                mjcf_attribute_name="gravcomp",
+            )
+        )
+        builder.add_custom_attribute(
+            ModelBuilder.CustomAttribute(
+                name="dof_passive_stiffness",
+                frequency=ModelAttributeFrequency.JOINT_DOF,
+                assignment=ModelAttributeAssignment.MODEL,
+                dtype=wp.float32,
+                default=0.0,
+                namespace="mujoco",
                 usd_attribute_name="mjc:stiffness",
                 mjcf_attribute_name="stiffness",
             )
@@ -216,10 +222,6 @@
                 namespace="mujoco",
                 usd_attribute_name="mjc:damping",
                 mjcf_attribute_name="damping",
-=======
-                usd_attribute_name="mjc:gravcomp",
-                mjcf_attribute_name="gravcomp",
->>>>>>> b4788f2a
             )
         )
 
